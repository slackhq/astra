--- conflicted
+++ resolved
@@ -153,14 +153,15 @@
       ]
     },
     {
-<<<<<<< HEAD
       "login": "zarna1parekh",
       "name": "Zarna Parekh",
       "avatar_url": "https://avatars.githubusercontent.com/u/9705210?v=4",
       "profile": "https://github.com/zarna1parekh",
       "contributions": [
         "code"
-=======
+      ]
+    },
+    {
       "login": "baroquebobcat",
       "name": "Nora Howard",
       "avatar_url": "https://avatars.githubusercontent.com/u/7378?v=4",
@@ -168,7 +169,6 @@
       "contributions": [
         "code",
         "bug"
->>>>>>> 94b7fc4e
       ]
     }
   ]
