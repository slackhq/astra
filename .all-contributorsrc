{
  "projectName": "astra",
  "projectOwner": "slackhq",
  "files": [
    "README.md"
  ],
  "commitType": "docs",
  "commitConvention": "angular",
  "contributorsPerLine": 7,
  "contributors": [
    {
<<<<<<< HEAD
      "login": "vthacker",
      "name": "Varun Thacker",
      "avatar_url": "https://avatars.githubusercontent.com/u/158041?v=4",
      "profile": "https://github.com/vthacker",
      "contributions": [
        "code",
        "doc",
        "review",
        "bug"
=======
      "login": "kyle-sammons",
      "name": "Kyle Sammons",
      "avatar_url": "https://avatars.githubusercontent.com/u/1023070?v=4",
      "profile": "https://github.com/kyle-sammons",
      "contributions": [
        "plugin",
        "code"
>>>>>>> ab62c3a8
      ]
    }
  ]
}<|MERGE_RESOLUTION|>--- conflicted
+++ resolved
@@ -9,7 +9,6 @@
   "contributorsPerLine": 7,
   "contributors": [
     {
-<<<<<<< HEAD
       "login": "vthacker",
       "name": "Varun Thacker",
       "avatar_url": "https://avatars.githubusercontent.com/u/158041?v=4",
@@ -19,7 +18,9 @@
         "doc",
         "review",
         "bug"
-=======
+      ]
+    },
+    {
       "login": "kyle-sammons",
       "name": "Kyle Sammons",
       "avatar_url": "https://avatars.githubusercontent.com/u/1023070?v=4",
@@ -27,7 +28,6 @@
       "contributions": [
         "plugin",
         "code"
->>>>>>> ab62c3a8
       ]
     }
   ]
