--- conflicted
+++ resolved
@@ -22,16 +22,13 @@
         <jackson.version>2.13.3</jackson.version>
         <jackson.databind.version>2.10.5.1</jackson.databind.version>
         <lucene.version>8.4.1</lucene.version>
-<<<<<<< HEAD
         <curator.version>5.1.0</curator.version>
         <log4j.version>2.17.1</log4j.version>
         <aws.sdk.version>2.16.72</aws.sdk.version>
         <parquet.version>1.12.2</parquet.version>
-=======
         <curator.version>5.2.1</curator.version>
         <log4j.version>2.17.2</log4j.version>
         <aws.sdk.version>2.17.181</aws.sdk.version>
->>>>>>> 132c98fe
     </properties>
 
     <repositories>
