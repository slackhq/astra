--- conflicted
+++ resolved
@@ -13,7 +13,6 @@
         <javac.target>11</javac.target>
         <uberjar.name>kaldb</uberjar.name>
         <http.client.version>4.5.13</http.client.version>
-<<<<<<< HEAD
         <http.core.version>4.4.15</http.core.version>
         <protobuf.version>3.21.1</protobuf.version>
         <grpc.version>1.47.0</grpc.version>
@@ -22,24 +21,10 @@
         <kafka.version>3.2.0</kafka.version>
         <jackson.version>2.13.3</jackson.version>
         <jackson.databind.version>2.12.7</jackson.databind.version>
-        <lucene.version>8.4.1</lucene.version>
+        <lucene.version>9.0.0</lucene.version>
         <curator.version>5.2.1</curator.version>
         <log4j.version>2.17.2</log4j.version>
         <aws.sdk.version>2.17.209</aws.sdk.version>
-=======
-        <http.core.version>4.4.14</http.core.version>
-        <protobuf.version>3.17.3</protobuf.version>
-        <grpc.version>1.40.1</grpc.version>
-        <armeria.version>1.11.0</armeria.version>
-        <micrometer.version>1.5.1</micrometer.version>
-        <jackson.version>2.10.5</jackson.version>
-        <!-- remove special databind version when jackson.version is the same -->
-        <jackson.databind.version>${jackson.version}.1</jackson.databind.version>
-        <lucene.version>9.0.0</lucene.version>
-        <curator.version>5.1.0</curator.version>
-        <log4j.version>2.17.1</log4j.version>
-        <aws.sdk.version>2.16.72</aws.sdk.version>
->>>>>>> b502c298
     </properties>
 
     <repositories>
