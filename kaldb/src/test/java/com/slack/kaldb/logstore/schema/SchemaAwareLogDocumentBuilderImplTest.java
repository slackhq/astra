package com.slack.kaldb.logstore.schema;

import static com.slack.kaldb.logstore.schema.SchemaAwareLogDocumentBuilderImpl.CONVERT_AND_DUPLICATE_FIELD_COUNTER;
import static com.slack.kaldb.logstore.schema.SchemaAwareLogDocumentBuilderImpl.CONVERT_FIELD_VALUE_COUNTER;
import static com.slack.kaldb.logstore.schema.SchemaAwareLogDocumentBuilderImpl.DROP_FIELDS_COUNTER;
import static com.slack.kaldb.logstore.schema.SchemaAwareLogDocumentBuilderImpl.FieldConflictPolicy.CONVERT_AND_DUPLICATE_FIELD;
import static com.slack.kaldb.logstore.schema.SchemaAwareLogDocumentBuilderImpl.FieldConflictPolicy.CONVERT_FIELD_VALUE;
import static com.slack.kaldb.logstore.schema.SchemaAwareLogDocumentBuilderImpl.FieldConflictPolicy.DROP_FIELD;
import static com.slack.kaldb.logstore.schema.SchemaAwareLogDocumentBuilderImpl.FieldConflictPolicy.RAISE_ERROR;
import static com.slack.kaldb.logstore.schema.SchemaAwareLogDocumentBuilderImpl.build;
import static com.slack.kaldb.logstore.schema.SchemaAwareLogDocumentBuilderImpl.makeNewFieldOfType;
import static org.assertj.core.api.Assertions.assertThat;
import static org.assertj.core.api.Assertions.assertThatThrownBy;

import com.fasterxml.jackson.core.JsonProcessingException;
import com.slack.kaldb.chunkManager.ChunkManagerBase;
import com.slack.kaldb.logstore.FieldDefMismatchException;
import com.slack.kaldb.logstore.LogMessage;
import com.slack.kaldb.metadata.schema.FieldType;
import com.slack.kaldb.metadata.schema.LuceneFieldDef;
import com.slack.kaldb.testlib.MessageUtil;
import com.slack.kaldb.testlib.MetricsUtil;
import io.micrometer.core.instrument.simple.SimpleMeterRegistry;
import java.io.IOException;
import java.util.Collections;
import java.util.List;
import java.util.Map;
import java.util.stream.Collectors;
import org.apache.lucene.document.Document;
import org.apache.lucene.document.SortedDocValuesField;
import org.junit.Before;
import org.junit.Test;
import org.slf4j.Logger;
import org.slf4j.LoggerFactory;

public class SchemaAwareLogDocumentBuilderImplTest {
  private SimpleMeterRegistry meterRegistry;
  private static final Logger LOG = LoggerFactory.getLogger(SchemaAwareLogDocumentBuilderImplTest.class);

  @Before
  public void setup() throws Exception {
    meterRegistry = new SimpleMeterRegistry();
  }

  @Test
  public void testBasicDocumentCreation() throws IOException {
    SchemaAwareLogDocumentBuilderImpl docBuilder = build(DROP_FIELD, true, meterRegistry);
    assertThat(docBuilder.getIndexFieldConflictPolicy()).isEqualTo(DROP_FIELD);
    assertThat(docBuilder.getSchema().size()).isEqualTo(18);
<<<<<<< HEAD
    LOG.info("schema: {}", docBuilder.getSchema());
    final LogMessage message = MessageUtil.makeMessage(0);
    Document testDocument = docBuilder.fromMessage(message);
    assertThat(testDocument.getFields().size()).isEqualTo(19);
=======
    assertThat(docBuilder.getSchema().keySet()).contains(LogMessage.SystemField.ALL.fieldName);
    final LogMessage message = MessageUtil.makeMessage(0);
    Document testDocument = docBuilder.fromMessage(message);
    assertThat(testDocument.getFields().size()).isEqualTo(19);
    assertThat(docBuilder.getSchema().size()).isEqualTo(22);
    assertThat(docBuilder.getSchema().keySet())
        .containsAll(
            List.of(
                "longproperty",
                "floatproperty",
                "@timestamp",
                "intproperty",
                "message",
                "doubleproperty"));
    assertThat(MetricsUtil.getCount(DROP_FIELDS_COUNTER, meterRegistry)).isZero();
    assertThat(MetricsUtil.getCount(CONVERT_FIELD_VALUE_COUNTER, meterRegistry)).isZero();
    assertThat(MetricsUtil.getCount(CONVERT_AND_DUPLICATE_FIELD_COUNTER, meterRegistry)).isZero();
    // Only string fields have doc values not text fields.
    assertThat(docBuilder.getSchema().get("_id").fieldType.name).isEqualTo(FieldType.STRING.name);
    assertThat(
            testDocument
                .getFields()
                .stream()
                .filter(
                    f ->
                        f.name().equals(LogMessage.SystemField.ID.fieldName)
                            && f instanceof SortedDocValuesField)
                .count())
        .isEqualTo(1);
    assertThat(docBuilder.getSchema().get("_index").fieldType.name).isEqualTo(FieldType.TEXT.name);
    assertThat(
            testDocument
                .getFields()
                .stream()
                .filter(f -> f.name().equals("_index") && f instanceof SortedDocValuesField)
                .count())
        .isZero();
    assertThat(docBuilder.getSchema().keySet()).contains(LogMessage.SystemField.ALL.fieldName);
    assertThat(
            testDocument
                .getFields()
                .stream()
                .filter(f -> f.name().equals(LogMessage.SystemField.ALL.fieldName))
                .count())
        .isEqualTo(1);
    // Ensure lucene field name and the name in schema match.
    assertThat(docBuilder.getSchema().keySet())
        .containsAll(
            docBuilder.getSchema().values().stream().map(f -> f.name).collect(Collectors.toList()));
  }

  @Test
  public void testBasicDocumentCreationWithoutFullTextSearch() throws IOException {
    SchemaAwareLogDocumentBuilderImpl docBuilder = build(DROP_FIELD, false, meterRegistry);
    assertThat(docBuilder.getIndexFieldConflictPolicy()).isEqualTo(DROP_FIELD);
    assertThat(docBuilder.getSchema().size()).isEqualTo(18);
    assertThat(docBuilder.getSchema().keySet()).contains(LogMessage.SystemField.ALL.fieldName);
    final LogMessage message = MessageUtil.makeMessage(0);
    Document testDocument = docBuilder.fromMessage(message);
    assertThat(testDocument.getFields().size()).isEqualTo(18);
>>>>>>> 49814c2e
    assertThat(docBuilder.getSchema().size()).isEqualTo(22);
    assertThat(docBuilder.getSchema().keySet())
        .containsAll(
            List.of(
                "longproperty",
                "floatproperty",
                "@timestamp",
                "intproperty",
                "message",
                "doubleproperty"));
    assertThat(MetricsUtil.getCount(DROP_FIELDS_COUNTER, meterRegistry)).isZero();
    assertThat(MetricsUtil.getCount(CONVERT_FIELD_VALUE_COUNTER, meterRegistry)).isZero();
    assertThat(MetricsUtil.getCount(CONVERT_AND_DUPLICATE_FIELD_COUNTER, meterRegistry)).isZero();
    // Only string fields have doc values not text fields.
    assertThat(docBuilder.getSchema().get("_id").fieldType.name).isEqualTo(FieldType.STRING.name);
    assertThat(
            testDocument
                .getFields()
                .stream()
                .filter(
                    f ->
                        f.name().equals(LogMessage.SystemField.ID.fieldName)
                            && f instanceof SortedDocValuesField)
                .count())
        .isEqualTo(1);
    assertThat(docBuilder.getSchema().get("_index").fieldType.name).isEqualTo(FieldType.TEXT.name);
    assertThat(
            testDocument
                .getFields()
                .stream()
                .filter(f -> f.name().equals("_index") && f instanceof SortedDocValuesField)
                .count())
        .isZero();
    assertThat(docBuilder.getSchema().keySet()).contains(LogMessage.SystemField.ALL.fieldName);
    assertThat(
            testDocument
                .getFields()
                .stream()
                .filter(f -> f.name().equals(LogMessage.SystemField.ALL.fieldName))
                .count())
        .isZero();
    // Ensure lucene field name and the name in schema match.
    assertThat(docBuilder.getSchema().keySet())
        .containsAll(
            docBuilder.getSchema().values().stream().map(f -> f.name).collect(Collectors.toList()));
  }

  @Test
  public void testNestedDocumentCreation() throws IOException {
    SchemaAwareLogDocumentBuilderImpl docBuilder = build(DROP_FIELD, true, meterRegistry);
    assertThat(docBuilder.getIndexFieldConflictPolicy()).isEqualTo(DROP_FIELD);
    assertThat(docBuilder.getSchema().size()).isEqualTo(18);
    assertThat(docBuilder.getSchema().keySet()).contains(LogMessage.SystemField.ALL.fieldName);

    LogMessage message =
        new LogMessage(
            MessageUtil.TEST_DATASET_NAME,
            "INFO",
            "1",
            Map.of(
                LogMessage.ReservedField.TIMESTAMP.fieldName,
                MessageUtil.getCurrentLogDate(),
                LogMessage.ReservedField.MESSAGE.fieldName,
                "Test message",
                "duplicateproperty",
                "duplicate1",
                "booleanproperty",
                true,
                "nested",
                Map.of("nested1", "value1", "nested2", 2)));

    Document testDocument = docBuilder.fromMessage(message);
    assertThat(testDocument.getFields().size()).isEqualTo(16);
    assertThat(docBuilder.getSchema().size()).isEqualTo(22);
    assertThat(docBuilder.getSchema().keySet())
        .containsAll(
            List.of(
                "duplicateproperty",
                "@timestamp",
                "nested.nested1",
                "nested.nested2",
                "booleanproperty"));
    assertThat(docBuilder.getSchema().get("booleanproperty").fieldType)
        .isEqualTo(FieldType.BOOLEAN);
    assertThat(MetricsUtil.getCount(DROP_FIELDS_COUNTER, meterRegistry)).isZero();
    assertThat(MetricsUtil.getCount(CONVERT_FIELD_VALUE_COUNTER, meterRegistry)).isZero();
    assertThat(MetricsUtil.getCount(CONVERT_AND_DUPLICATE_FIELD_COUNTER, meterRegistry)).isZero();
    assertThat(docBuilder.getSchema().keySet()).contains(LogMessage.SystemField.ALL.fieldName);
    assertThat(
            testDocument
                .getFields()
                .stream()
                .filter(f -> f.name().equals(LogMessage.SystemField.ALL.fieldName))
                .count())
        .isEqualTo(1);
  }

  @Test
  public void testMaxRecursionNestedDocumentCreation() throws IOException {
    SchemaAwareLogDocumentBuilderImpl docBuilder = build(DROP_FIELD, true, meterRegistry);
    assertThat(docBuilder.getIndexFieldConflictPolicy()).isEqualTo(DROP_FIELD);
    assertThat(docBuilder.getSchema().size()).isEqualTo(18);

    LogMessage message =
        new LogMessage(
            MessageUtil.TEST_DATASET_NAME,
            "INFO",
            "1",
            Map.of(
                LogMessage.ReservedField.TIMESTAMP.fieldName,
                MessageUtil.getCurrentLogDate(),
                LogMessage.ReservedField.MESSAGE.fieldName,
                "Test message",
                "duplicateproperty",
                "duplicate1",
                "booleanproperty",
                true,
                "nested",
                Map.of(
                    "nested1",
                    "value1",
                    "nested11",
                    2,
                    "nested12",
                    Map.of(
                        "nested21",
                        21,
                        "nested22",
                        Map.of("nested31", 31, "nested32", Map.of("nested41", 41))))));

    Document testDocument = docBuilder.fromMessage(message);
    assertThat(testDocument.getFields().size()).isEqualTo(21);
    assertThat(docBuilder.getSchema().size()).isEqualTo(25);
    assertThat(docBuilder.getSchema().keySet())
        .containsAll(
            List.of(
                "duplicateproperty",
                "@timestamp",
                "nested.nested1",
                "nested.nested11",
                "nested.nested12.nested21",
                "nested.nested12.nested22.nested31",
                "nested.nested12.nested22.nested32",
                "booleanproperty"));
    assertThat(docBuilder.getSchema().keySet())
        .doesNotContainAnyElementsOf(
            List.of("nested.nested12", "nested.nested12.nested22.nested32.nested41"));
    assertThat(docBuilder.getSchema().get("booleanproperty").fieldType)
        .isEqualTo(FieldType.BOOLEAN);
    assertThat(docBuilder.getSchema().get("nested.nested12.nested22.nested32").fieldType)
        .isEqualTo(FieldType.TEXT);
    assertThat(MetricsUtil.getCount(DROP_FIELDS_COUNTER, meterRegistry)).isZero();
    assertThat(MetricsUtil.getCount(CONVERT_FIELD_VALUE_COUNTER, meterRegistry)).isZero();
    assertThat(MetricsUtil.getCount(CONVERT_AND_DUPLICATE_FIELD_COUNTER, meterRegistry)).isZero();
    assertThat(docBuilder.getSchema().keySet()).contains(LogMessage.SystemField.ALL.fieldName);
    assertThat(
            testDocument
                .getFields()
                .stream()
                .filter(f -> f.name().equals(LogMessage.SystemField.ALL.fieldName))
                .count())
        .isEqualTo(1);
  }

  @Test
  public void testMultiLevelNestedDocumentCreation() throws IOException {
    SchemaAwareLogDocumentBuilderImpl docBuilder = build(DROP_FIELD, true, meterRegistry);
<<<<<<< HEAD
=======
    assertThat(docBuilder.getIndexFieldConflictPolicy()).isEqualTo(DROP_FIELD);
    assertThat(docBuilder.getSchema().size()).isEqualTo(18);
    assertThat(docBuilder.getSchema().keySet()).contains(LogMessage.SystemField.ALL.fieldName);

    LogMessage message =
        new LogMessage(
            MessageUtil.TEST_DATASET_NAME,
            "INFO",
            "1",
            Map.of(
                LogMessage.ReservedField.TIMESTAMP.fieldName,
                MessageUtil.getCurrentLogDate(),
                LogMessage.ReservedField.MESSAGE.fieldName,
                "Test message",
                "duplicateproperty",
                "duplicate1",
                "nested",
                Map.of("leaf1", "value1", "nested", Map.of("leaf2", "value2", "leaf21", 3))));

    Document testDocument = docBuilder.fromMessage(message);
    assertThat(testDocument.getFields().size()).isEqualTo(16);
    assertThat(docBuilder.getSchema().size()).isEqualTo(22);
    assertThat(docBuilder.getSchema().keySet())
        .containsAll(
            List.of(
                "duplicateproperty",
                "@timestamp",
                "nested.leaf1",
                "nested.nested.leaf2",
                "nested.nested.leaf21"));
    assertThat(MetricsUtil.getCount(DROP_FIELDS_COUNTER, meterRegistry)).isZero();
    assertThat(MetricsUtil.getCount(CONVERT_FIELD_VALUE_COUNTER, meterRegistry)).isZero();
    assertThat(MetricsUtil.getCount(CONVERT_AND_DUPLICATE_FIELD_COUNTER, meterRegistry)).isZero();
    assertThat(docBuilder.getSchema().keySet()).contains(LogMessage.SystemField.ALL.fieldName);
    assertThat(
            testDocument
                .getFields()
                .stream()
                .filter(f -> f.name().equals(LogMessage.SystemField.ALL.fieldName))
                .count())
        .isEqualTo(1);
  }

  @Test
  public void testMultiLevelNestedDocumentCreationWithoutFulltTextSearch() throws IOException {
    SchemaAwareLogDocumentBuilderImpl docBuilder = build(DROP_FIELD, false, meterRegistry);
>>>>>>> 49814c2e
    assertThat(docBuilder.getIndexFieldConflictPolicy()).isEqualTo(DROP_FIELD);
    assertThat(docBuilder.getSchema().size()).isEqualTo(18);
    assertThat(docBuilder.getSchema().keySet()).contains(LogMessage.SystemField.ALL.fieldName);

    LogMessage message =
        new LogMessage(
            MessageUtil.TEST_DATASET_NAME,
            "INFO",
            "1",
            Map.of(
                LogMessage.ReservedField.TIMESTAMP.fieldName,
                MessageUtil.getCurrentLogDate(),
                LogMessage.ReservedField.MESSAGE.fieldName,
                "Test message",
                "duplicateproperty",
                "duplicate1",
                "nested",
                Map.of("leaf1", "value1", "nested", Map.of("leaf2", "value2", "leaf21", 3))));

    Document testDocument = docBuilder.fromMessage(message);
    assertThat(testDocument.getFields().size()).isEqualTo(15);
    assertThat(docBuilder.getSchema().size()).isEqualTo(22);
    assertThat(docBuilder.getSchema().keySet())
        .containsAll(
            List.of(
                "duplicateproperty",
                "@timestamp",
                "nested.leaf1",
                "nested.nested.leaf2",
                "nested.nested.leaf21"));
    assertThat(MetricsUtil.getCount(DROP_FIELDS_COUNTER, meterRegistry)).isZero();
    assertThat(MetricsUtil.getCount(CONVERT_FIELD_VALUE_COUNTER, meterRegistry)).isZero();
    assertThat(MetricsUtil.getCount(CONVERT_AND_DUPLICATE_FIELD_COUNTER, meterRegistry)).isZero();
    assertThat(docBuilder.getSchema().keySet()).contains(LogMessage.SystemField.ALL.fieldName);
    assertThat(
            testDocument
                .getFields()
                .stream()
                .filter(f -> f.name().equals(LogMessage.SystemField.ALL.fieldName))
                .count())
        .isZero();
  }

  @Test
  public void testListTypeInDocument() throws IOException {
    SchemaAwareLogDocumentBuilderImpl docBuilder =
        build(CONVERT_AND_DUPLICATE_FIELD, true, meterRegistry);
    assertThat(docBuilder.getIndexFieldConflictPolicy()).isEqualTo(CONVERT_AND_DUPLICATE_FIELD);
    assertThat(docBuilder.getSchema().size()).isEqualTo(18);
    assertThat(docBuilder.getSchema().keySet()).contains(LogMessage.SystemField.ALL.fieldName);

    LogMessage message =
        new LogMessage(
            MessageUtil.TEST_DATASET_NAME,
            "INFO",
            "1",
            Map.of(
                LogMessage.ReservedField.TIMESTAMP.fieldName,
                MessageUtil.getCurrentLogDate(),
                LogMessage.ReservedField.MESSAGE.fieldName,
                "Test message",
                "duplicateproperty",
                "duplicate1",
                "listType",
                Collections.emptyList(),
                "nested",
                Map.of(
                    "leaf1",
                    "value1",
                    "nested",
                    Map.of("leaf2", "value2", "leaf21", 3, "nestedList", List.of(1)))));

    Document testDocument = docBuilder.fromMessage(message);
    assertThat(testDocument.getFields().size()).isEqualTo(18);
    assertThat(docBuilder.getSchema().size()).isEqualTo(24);
    assertThat(docBuilder.getSchema().keySet())
        .containsAll(
            List.of(
                "duplicateproperty",
                "@timestamp",
                "listType",
                "nested.nested.nestedList",
                "nested.leaf1",
                "nested.nested.leaf2",
                "nested.nested.leaf21"));
    assertThat(docBuilder.getSchema().get("listType").fieldType).isEqualTo(FieldType.TEXT);
    assertThat(docBuilder.getSchema().get("nested.nested.nestedList").fieldType)
        .isEqualTo(FieldType.TEXT);
    assertThat(MetricsUtil.getCount(DROP_FIELDS_COUNTER, meterRegistry)).isZero();
    assertThat(MetricsUtil.getCount(CONVERT_FIELD_VALUE_COUNTER, meterRegistry)).isZero();
    assertThat(MetricsUtil.getCount(CONVERT_AND_DUPLICATE_FIELD_COUNTER, meterRegistry)).isZero();
    assertThat(docBuilder.getSchema().keySet()).contains(LogMessage.SystemField.ALL.fieldName);
    assertThat(
            testDocument
                .getFields()
                .stream()
                .filter(f -> f.name().equals(LogMessage.SystemField.ALL.fieldName))
                .count())
        .isEqualTo(1);
  }

  @Test
  public void testListTypeInDocumentWithoutFullTextSearch() throws IOException {
    SchemaAwareLogDocumentBuilderImpl docBuilder =
        build(CONVERT_AND_DUPLICATE_FIELD, false, meterRegistry);
    assertThat(docBuilder.getIndexFieldConflictPolicy()).isEqualTo(CONVERT_AND_DUPLICATE_FIELD);
    assertThat(docBuilder.getSchema().size()).isEqualTo(18);
    assertThat(docBuilder.getSchema().keySet()).contains(LogMessage.SystemField.ALL.fieldName);

    LogMessage message =
        new LogMessage(
            MessageUtil.TEST_DATASET_NAME,
            "INFO",
            "1",
            Map.of(
                LogMessage.ReservedField.TIMESTAMP.fieldName,
                MessageUtil.getCurrentLogDate(),
                LogMessage.ReservedField.MESSAGE.fieldName,
                "Test message",
                "duplicateproperty",
                "duplicate1",
                "listType",
                Collections.emptyList(),
                "nested",
                Map.of(
                    "leaf1",
                    "value1",
                    "nested",
                    Map.of("leaf2", "value2", "leaf21", 3, "nestedList", List.of(1)))));

    Document testDocument = docBuilder.fromMessage(message);
    assertThat(testDocument.getFields().size()).isEqualTo(17);
    assertThat(docBuilder.getSchema().size()).isEqualTo(24);
    assertThat(docBuilder.getSchema().keySet())
        .containsAll(
            List.of(
                "duplicateproperty",
                "@timestamp",
                "listType",
                "nested.nested.nestedList",
                "nested.leaf1",
                "nested.nested.leaf2",
                "nested.nested.leaf21"));
    assertThat(docBuilder.getSchema().get("listType").fieldType).isEqualTo(FieldType.TEXT);
    assertThat(docBuilder.getSchema().get("nested.nested.nestedList").fieldType)
        .isEqualTo(FieldType.TEXT);
    assertThat(MetricsUtil.getCount(DROP_FIELDS_COUNTER, meterRegistry)).isZero();
    assertThat(MetricsUtil.getCount(CONVERT_FIELD_VALUE_COUNTER, meterRegistry)).isZero();
    assertThat(MetricsUtil.getCount(CONVERT_AND_DUPLICATE_FIELD_COUNTER, meterRegistry)).isZero();
    assertThat(docBuilder.getSchema().keySet()).contains(LogMessage.SystemField.ALL.fieldName);
    assertThat(
            testDocument
                .getFields()
                .stream()
                .filter(f -> f.name().equals(LogMessage.SystemField.ALL.fieldName))
                .count())
        .isZero();
  }

  @Test
  public void testRaiseErrorOnConflictingField() throws JsonProcessingException {
    SchemaAwareLogDocumentBuilderImpl docBuilder = build(RAISE_ERROR, true, meterRegistry);
<<<<<<< HEAD
    assertThat(docBuilder.getSchema().size()).isEqualTo(17);
=======
    assertThat(docBuilder.getSchema().size()).isEqualTo(18);
    assertThat(docBuilder.getSchema().keySet()).contains(LogMessage.SystemField.ALL.fieldName);
>>>>>>> 49814c2e
    String conflictingFieldName = "conflictingField";

    LogMessage msg1 =
        new LogMessage(
            MessageUtil.TEST_DATASET_NAME,
            "INFO",
            "1",
            Map.of(
                LogMessage.ReservedField.TIMESTAMP.fieldName,
                MessageUtil.getCurrentLogDate(),
                LogMessage.ReservedField.MESSAGE.fieldName,
                "Test message",
                LogMessage.ReservedField.TAG.fieldName,
                "foo-bar",
                LogMessage.ReservedField.HOSTNAME.fieldName,
                "host1-dc2.abc.com",
                conflictingFieldName,
                1));

    Document msg1Doc = docBuilder.fromMessage(msg1);
    assertThat(msg1Doc.getFields().size()).isEqualTo(15);
    assertThat(
            msg1Doc
                .getFields()
                .stream()
                .filter(f -> f.name().equals(conflictingFieldName))
                .findFirst())
        .isNotEmpty();
    assertThat(docBuilder.getSchema().size()).isEqualTo(19);
    assertThat(docBuilder.getSchema().keySet()).contains(conflictingFieldName);
    assertThat(docBuilder.getSchema().get(conflictingFieldName).fieldType)
        .isEqualTo(FieldType.INTEGER);
    assertThat(MetricsUtil.getCount(DROP_FIELDS_COUNTER, meterRegistry)).isZero();
    assertThat(MetricsUtil.getCount(CONVERT_FIELD_VALUE_COUNTER, meterRegistry)).isZero();
    assertThat(MetricsUtil.getCount(CONVERT_AND_DUPLICATE_FIELD_COUNTER, meterRegistry)).isZero();

    LogMessage msg2 =
        new LogMessage(
            MessageUtil.TEST_DATASET_NAME,
            "INFO",
            "2",
            Map.of(
                LogMessage.ReservedField.TIMESTAMP.fieldName,
                MessageUtil.getCurrentLogDate(),
                LogMessage.ReservedField.MESSAGE.fieldName,
                "Test message",
                LogMessage.ReservedField.TAG.fieldName,
                "foo-bar",
                LogMessage.ReservedField.HOSTNAME.fieldName,
                "host1-dc2.abc.com",
                "newFieldText",
                "newFieldValue",
                conflictingFieldName,
                "1"));
    assertThatThrownBy(() -> docBuilder.fromMessage(msg2))
        .isInstanceOf(FieldDefMismatchException.class);
    // NOTE: When a document indexing fails, we still register the types of the fields in this doc.
    // So, the fieldMap may contain an additional item than before.
    assertThat(docBuilder.getSchema().size()).isGreaterThanOrEqualTo(19);
    assertThat(docBuilder.getSchema().keySet()).contains(conflictingFieldName);
    assertThat(docBuilder.getSchema().get(conflictingFieldName).fieldType)
        .isEqualTo(FieldType.INTEGER);

    LogMessage msg3 =
        new LogMessage(
            MessageUtil.TEST_DATASET_NAME,
            "INFO",
            "2",
            Map.of(
                LogMessage.ReservedField.TIMESTAMP.fieldName,
                MessageUtil.getCurrentLogDate(),
                LogMessage.ReservedField.MESSAGE.fieldName,
                "Test message",
                LogMessage.ReservedField.TAG.fieldName,
                "foo-bar",
                LogMessage.ReservedField.HOSTNAME.fieldName,
                123,
                "newFieldText",
                "newFieldValue"));
    assertThatThrownBy(() -> docBuilder.fromMessage(msg3))
        .isInstanceOf(FieldDefMismatchException.class);
    // NOTE: When a document indexing fails, we still register the types of the fields in this doc.
    // So, the fieldMap may contain an additional item than before.
    assertThat(docBuilder.getSchema().size()).isGreaterThanOrEqualTo(19);
    assertThat(docBuilder.getSchema().keySet()).contains(conflictingFieldName);
    assertThat(docBuilder.getSchema().get(conflictingFieldName).fieldType)
        .isEqualTo(FieldType.INTEGER);
    assertThat(docBuilder.getSchema().get(LogMessage.ReservedField.HOSTNAME.fieldName).fieldType)
        .isEqualTo(FieldType.TEXT);

    assertThat(MetricsUtil.getCount(DROP_FIELDS_COUNTER, meterRegistry)).isZero();
    assertThat(MetricsUtil.getCount(CONVERT_FIELD_VALUE_COUNTER, meterRegistry)).isZero();
    assertThat(MetricsUtil.getCount(CONVERT_AND_DUPLICATE_FIELD_COUNTER, meterRegistry)).isZero();
    assertThat(docBuilder.getSchema().keySet()).contains(LogMessage.SystemField.ALL.fieldName);
    assertThat(
            msg1Doc
                .getFields()
                .stream()
                .filter(f -> f.name().equals(LogMessage.SystemField.ALL.fieldName))
                .count())
        .isEqualTo(1);
  }

  @Test
  public void testRaiseErrorOnConflictingReservedField() {
    SchemaAwareLogDocumentBuilderImpl docBuilder = build(RAISE_ERROR, true, meterRegistry);
<<<<<<< HEAD
    assertThat(docBuilder.getSchema().size()).isEqualTo(17);
=======
    assertThat(docBuilder.getSchema().size()).isEqualTo(18);
    assertThat(docBuilder.getSchema().keySet()).contains(LogMessage.SystemField.ALL.fieldName);
    final String hostNameField = LogMessage.ReservedField.HOSTNAME.fieldName;
    assertThat(docBuilder.getSchema().keySet()).contains(hostNameField);
    assertThat(docBuilder.getSchema().get(hostNameField).fieldType).isEqualTo(FieldType.TEXT);

    LogMessage msg1 =
        new LogMessage(
            MessageUtil.TEST_DATASET_NAME,
            "INFO",
            "1",
            Map.of(
                LogMessage.ReservedField.TIMESTAMP.fieldName,
                MessageUtil.getCurrentLogDate(),
                LogMessage.ReservedField.MESSAGE.fieldName,
                "Test message",
                LogMessage.ReservedField.TAG.fieldName,
                "foo-bar",
                hostNameField,
                123));

    assertThatThrownBy(() -> docBuilder.fromMessage(msg1))
        .isInstanceOf(FieldDefMismatchException.class);
    assertThat(docBuilder.getSchema().size()).isEqualTo(18);
    assertThat(docBuilder.getSchema().keySet()).contains(hostNameField);
    assertThat(docBuilder.getSchema().get(hostNameField).fieldType).isEqualTo(FieldType.TEXT);
    assertThat(MetricsUtil.getCount(DROP_FIELDS_COUNTER, meterRegistry)).isZero();
    assertThat(MetricsUtil.getCount(CONVERT_FIELD_VALUE_COUNTER, meterRegistry)).isZero();
    assertThat(MetricsUtil.getCount(CONVERT_AND_DUPLICATE_FIELD_COUNTER, meterRegistry)).isZero();
    assertThat(docBuilder.getSchema().keySet()).contains(LogMessage.SystemField.ALL.fieldName);
  }

  @Test
  public void testRaiseErrorOnConflictingReservedFieldWithoutFullTextSearch() {
    SchemaAwareLogDocumentBuilderImpl docBuilder = build(RAISE_ERROR, false, meterRegistry);
    assertThat(docBuilder.getSchema().size()).isEqualTo(18);
    assertThat(docBuilder.getSchema().keySet()).contains(LogMessage.SystemField.ALL.fieldName);
>>>>>>> 49814c2e
    final String hostNameField = LogMessage.ReservedField.HOSTNAME.fieldName;
    assertThat(docBuilder.getSchema().keySet()).contains(hostNameField);
    assertThat(docBuilder.getSchema().get(hostNameField).fieldType).isEqualTo(FieldType.TEXT);

    LogMessage msg1 =
        new LogMessage(
            MessageUtil.TEST_DATASET_NAME,
            "INFO",
            "1",
            Map.of(
                LogMessage.ReservedField.TIMESTAMP.fieldName,
                MessageUtil.getCurrentLogDate(),
                LogMessage.ReservedField.MESSAGE.fieldName,
                "Test message",
                LogMessage.ReservedField.TAG.fieldName,
                "foo-bar",
                hostNameField,
                123));

    assertThatThrownBy(() -> docBuilder.fromMessage(msg1))
        .isInstanceOf(FieldDefMismatchException.class);
    assertThat(docBuilder.getSchema().size()).isEqualTo(18);
    assertThat(docBuilder.getSchema().keySet()).contains(hostNameField);
    assertThat(docBuilder.getSchema().get(hostNameField).fieldType).isEqualTo(FieldType.TEXT);
    assertThat(MetricsUtil.getCount(DROP_FIELDS_COUNTER, meterRegistry)).isZero();
    assertThat(MetricsUtil.getCount(CONVERT_FIELD_VALUE_COUNTER, meterRegistry)).isZero();
    assertThat(MetricsUtil.getCount(CONVERT_AND_DUPLICATE_FIELD_COUNTER, meterRegistry)).isZero();
    assertThat(docBuilder.getSchema().keySet()).contains(LogMessage.SystemField.ALL.fieldName);
  }

  @Test
  public void testDroppingConflictingField() throws JsonProcessingException {
    SchemaAwareLogDocumentBuilderImpl docBuilder = build(DROP_FIELD, true, meterRegistry);
<<<<<<< HEAD
    assertThat(docBuilder.getSchema().size()).isEqualTo(17);
=======
    assertThat(docBuilder.getSchema().size()).isEqualTo(18);
    assertThat(docBuilder.getSchema().keySet()).contains(LogMessage.SystemField.ALL.fieldName);
>>>>>>> 49814c2e
    String conflictingFieldName = "conflictingField";

    LogMessage msg1 =
        new LogMessage(
            MessageUtil.TEST_DATASET_NAME,
            "INFO",
            "1",
            Map.of(
                LogMessage.ReservedField.TIMESTAMP.fieldName,
                MessageUtil.getCurrentLogDate(),
                LogMessage.ReservedField.MESSAGE.fieldName,
                "Test message",
                LogMessage.ReservedField.TAG.fieldName,
                "foo-bar",
                LogMessage.ReservedField.HOSTNAME.fieldName,
                "host1-dc2.abc.com",
                conflictingFieldName,
                "1"));

    Document msg1Doc = docBuilder.fromMessage(msg1);
    assertThat(msg1Doc.getFields().size()).isEqualTo(14);
    assertThat(
            msg1Doc
                .getFields()
                .stream()
                .filter(f -> f.name().equals(conflictingFieldName))
                .findFirst())
        .isNotEmpty();
    assertThat(docBuilder.getSchema().size()).isEqualTo(19);
    assertThat(docBuilder.getSchema().keySet()).contains(conflictingFieldName);
    assertThat(docBuilder.getSchema().get(conflictingFieldName).fieldType)
        .isEqualTo(FieldType.TEXT);
    assertThat(MetricsUtil.getCount(DROP_FIELDS_COUNTER, meterRegistry)).isZero();
    assertThat(MetricsUtil.getCount(CONVERT_FIELD_VALUE_COUNTER, meterRegistry)).isZero();
    assertThat(MetricsUtil.getCount(CONVERT_AND_DUPLICATE_FIELD_COUNTER, meterRegistry)).isZero();

    LogMessage msg2 =
        new LogMessage(
            MessageUtil.TEST_DATASET_NAME,
            "INFO",
            "2",
            Map.of(
                LogMessage.ReservedField.TIMESTAMP.fieldName,
                MessageUtil.getCurrentLogDate(),
                LogMessage.ReservedField.MESSAGE.fieldName,
                "Test message",
                LogMessage.ReservedField.TAG.fieldName,
                "foo-bar",
                LogMessage.ReservedField.HOSTNAME.fieldName,
                "host1-dc2.abc.com",
                conflictingFieldName,
                1));
    Document msg2Doc = docBuilder.fromMessage(msg2);
    assertThat(msg2Doc.getFields().size()).isEqualTo(13);
    // Conflicting field is dropped.
    assertThat(
            msg2Doc
                .getFields()
                .stream()
                .filter(f -> f.name().equals(conflictingFieldName))
                .findFirst())
        .isEmpty();
    assertThat(docBuilder.getSchema().size()).isEqualTo(19);
    assertThat(docBuilder.getSchema().keySet()).contains(conflictingFieldName);
    assertThat(docBuilder.getSchema().get(conflictingFieldName).fieldType)
        .isEqualTo(FieldType.TEXT);
    assertThat(MetricsUtil.getCount(DROP_FIELDS_COUNTER, meterRegistry)).isEqualTo(1);
    assertThat(MetricsUtil.getCount(CONVERT_FIELD_VALUE_COUNTER, meterRegistry)).isZero();
    assertThat(MetricsUtil.getCount(CONVERT_AND_DUPLICATE_FIELD_COUNTER, meterRegistry)).isZero();
    assertThat(docBuilder.getSchema().keySet()).contains(LogMessage.SystemField.ALL.fieldName);
  }

  @Test
  public void testConvertingConflictingField() throws JsonProcessingException {
    SchemaAwareLogDocumentBuilderImpl convertFieldBuilder =
        build(CONVERT_FIELD_VALUE, true, meterRegistry);
<<<<<<< HEAD
    assertThat(convertFieldBuilder.getSchema().size()).isEqualTo(17);
=======
    assertThat(convertFieldBuilder.getSchema().size()).isEqualTo(18);
    assertThat(convertFieldBuilder.getSchema().keySet())
        .contains(LogMessage.SystemField.ALL.fieldName);
>>>>>>> 49814c2e
    String conflictingFieldName = "conflictingField";

    LogMessage msg1 =
        new LogMessage(
            MessageUtil.TEST_DATASET_NAME,
            "INFO",
            "1",
            Map.of(
                LogMessage.ReservedField.TIMESTAMP.fieldName,
                MessageUtil.getCurrentLogDate(),
                LogMessage.ReservedField.MESSAGE.fieldName,
                "Test message",
                LogMessage.ReservedField.TAG.fieldName,
                "foo-bar",
                LogMessage.ReservedField.HOSTNAME.fieldName,
                "host1-dc2.abc.com",
                conflictingFieldName,
                "1"));

    Document msg1Doc = convertFieldBuilder.fromMessage(msg1);
    assertThat(msg1Doc.getFields().size()).isEqualTo(14);
    assertThat(
            msg1Doc
                .getFields()
                .stream()
                .filter(f -> f.name().equals(conflictingFieldName))
                .findFirst())
        .isNotEmpty();
    assertThat(convertFieldBuilder.getSchema().size()).isEqualTo(19);
    assertThat(convertFieldBuilder.getSchema().keySet()).contains(conflictingFieldName);
    assertThat(convertFieldBuilder.getSchema().get(conflictingFieldName).fieldType)
        .isEqualTo(FieldType.TEXT);
    assertThat(MetricsUtil.getCount(DROP_FIELDS_COUNTER, meterRegistry)).isZero();
    assertThat(MetricsUtil.getCount(CONVERT_FIELD_VALUE_COUNTER, meterRegistry)).isZero();
    assertThat(MetricsUtil.getCount(CONVERT_AND_DUPLICATE_FIELD_COUNTER, meterRegistry)).isZero();

    LogMessage msg2 =
        new LogMessage(
            MessageUtil.TEST_DATASET_NAME,
            "INFO",
            "2",
            Map.of(
                LogMessage.ReservedField.TIMESTAMP.fieldName,
                MessageUtil.getCurrentLogDate(),
                LogMessage.ReservedField.MESSAGE.fieldName,
                "Test message",
                LogMessage.ReservedField.TAG.fieldName,
                "foo-bar",
                LogMessage.ReservedField.HOSTNAME.fieldName,
                "host1-dc2.abc.com",
                conflictingFieldName,
                1));
    Document msg2Doc = convertFieldBuilder.fromMessage(msg2);
    assertThat(msg2Doc.getFields().size()).isEqualTo(14);
    // Value is converted for conflicting field.
    assertThat(
            msg2Doc
                .getFields()
                .stream()
                .filter(f -> f.name().equals(conflictingFieldName))
                .findFirst())
        .isNotEmpty();
    assertThat(msg2Doc.getField(conflictingFieldName).stringValue()).isEqualTo("1");
    assertThat(convertFieldBuilder.getSchema().size()).isEqualTo(19);
    assertThat(convertFieldBuilder.getSchema().keySet()).contains(conflictingFieldName);
    assertThat(convertFieldBuilder.getSchema().get(conflictingFieldName).fieldType)
        .isEqualTo(FieldType.TEXT);
    assertThat(MetricsUtil.getCount(DROP_FIELDS_COUNTER, meterRegistry)).isZero();
    assertThat(MetricsUtil.getCount(CONVERT_FIELD_VALUE_COUNTER, meterRegistry)).isEqualTo(1);
    assertThat(MetricsUtil.getCount(CONVERT_AND_DUPLICATE_FIELD_COUNTER, meterRegistry)).isZero();
    assertThat(
            msg1Doc
                .getFields()
                .stream()
                .filter(f -> f.name().equals(LogMessage.SystemField.ALL.fieldName))
                .count())
        .isEqualTo(1);
    assertThat(
            msg2Doc
                .getFields()
                .stream()
                .filter(f -> f.name().equals(LogMessage.SystemField.ALL.fieldName))
                .count())
        .isEqualTo(1);
    assertThat(convertFieldBuilder.getSchema().keySet())
        .contains(LogMessage.SystemField.ALL.fieldName);
  }

  @Test
  public void testConvertingAndDuplicatingConflictingField() throws JsonProcessingException {
    SchemaAwareLogDocumentBuilderImpl convertFieldBuilder =
        build(CONVERT_AND_DUPLICATE_FIELD, true, meterRegistry);
<<<<<<< HEAD
    assertThat(convertFieldBuilder.getSchema().size()).isEqualTo(17);
=======
    assertThat(convertFieldBuilder.getSchema().size()).isEqualTo(18);
    assertThat(convertFieldBuilder.getSchema().keySet())
        .contains(LogMessage.SystemField.ALL.fieldName);
>>>>>>> 49814c2e
    String conflictingFieldName = "conflictingField";

    LogMessage msg1 =
        new LogMessage(
            MessageUtil.TEST_DATASET_NAME,
            "INFO",
            "1",
            Map.of(
                LogMessage.ReservedField.TIMESTAMP.fieldName,
                MessageUtil.getCurrentLogDate(),
                LogMessage.ReservedField.MESSAGE.fieldName,
                "Test message",
                LogMessage.ReservedField.TAG.fieldName,
                "foo-bar",
                LogMessage.ReservedField.HOSTNAME.fieldName,
                "host1-dc2.abc.com",
                conflictingFieldName,
                "1"));

    Document msg1Doc = convertFieldBuilder.fromMessage(msg1);
    assertThat(msg1Doc.getFields().size()).isEqualTo(14);
    assertThat(
            msg1Doc
                .getFields()
                .stream()
                .filter(f -> f.name().equals(conflictingFieldName))
                .findFirst())
        .isNotEmpty();
    assertThat(convertFieldBuilder.getSchema().size()).isEqualTo(19);
    assertThat(convertFieldBuilder.getSchema().keySet()).contains(conflictingFieldName);
    assertThat(convertFieldBuilder.getSchema().get(conflictingFieldName).fieldType)
        .isEqualTo(FieldType.TEXT);
    assertThat(MetricsUtil.getCount(DROP_FIELDS_COUNTER, meterRegistry)).isZero();
    assertThat(MetricsUtil.getCount(CONVERT_FIELD_VALUE_COUNTER, meterRegistry)).isZero();
    assertThat(MetricsUtil.getCount(CONVERT_AND_DUPLICATE_FIELD_COUNTER, meterRegistry)).isZero();

    LogMessage msg2 =
        new LogMessage(
            MessageUtil.TEST_DATASET_NAME,
            "INFO",
            "2",
            Map.of(
                LogMessage.ReservedField.TIMESTAMP.fieldName,
                MessageUtil.getCurrentLogDate(),
                LogMessage.ReservedField.MESSAGE.fieldName,
                "Test message",
                LogMessage.ReservedField.TAG.fieldName,
                "foo-bar",
                LogMessage.ReservedField.HOSTNAME.fieldName,
                "host1-dc2.abc.com",
                conflictingFieldName,
                1));
    Document msg2Doc = convertFieldBuilder.fromMessage(msg2);
    assertThat(msg2Doc.getFields().size()).isEqualTo(16);
    String additionalCreatedFieldName = makeNewFieldOfType(conflictingFieldName, FieldType.INTEGER);
    // Value converted and new field is added.
    assertThat(
            msg2Doc
                .getFields()
                .stream()
                .filter(
                    f ->
                        f.name().equals(conflictingFieldName)
                            || f.name().equals(additionalCreatedFieldName))
                .count())
        .isEqualTo(3);
    assertThat(msg2Doc.getField(conflictingFieldName).stringValue()).isEqualTo("1");
    // Field value is null since we don't store the int field anymore.
    assertThat(msg2Doc.getField(additionalCreatedFieldName).stringValue()).isNull();
    assertThat(convertFieldBuilder.getSchema().size()).isEqualTo(20);
    assertThat(convertFieldBuilder.getSchema().keySet())
        .contains(conflictingFieldName, additionalCreatedFieldName);
    assertThat(convertFieldBuilder.getSchema().get(conflictingFieldName).fieldType)
        .isEqualTo(FieldType.TEXT);
    assertThat(convertFieldBuilder.getSchema().get(additionalCreatedFieldName).fieldType)
        .isEqualTo(FieldType.INTEGER);
    assertThat(MetricsUtil.getCount(DROP_FIELDS_COUNTER, meterRegistry)).isZero();
    assertThat(MetricsUtil.getCount(CONVERT_FIELD_VALUE_COUNTER, meterRegistry)).isZero();
    assertThat(MetricsUtil.getCount(CONVERT_AND_DUPLICATE_FIELD_COUNTER, meterRegistry))
        .isEqualTo(1);
    assertThat(
            msg1Doc
                .getFields()
                .stream()
                .filter(f -> f.name().equals(LogMessage.SystemField.ALL.fieldName))
                .count())
        .isEqualTo(1);
    assertThat(
            msg2Doc
                .getFields()
                .stream()
                .filter(f -> f.name().equals(LogMessage.SystemField.ALL.fieldName))
                .count())
        .isEqualTo(1);
    assertThat(convertFieldBuilder.getSchema().keySet())
        .contains(LogMessage.SystemField.ALL.fieldName);
  }

  @Test
  public void testValueTypeConversionWorksInDocument() throws JsonProcessingException {
    SchemaAwareLogDocumentBuilderImpl convertFieldBuilder =
        build(CONVERT_AND_DUPLICATE_FIELD, true, meterRegistry);
    assertThat(convertFieldBuilder.getSchema().size()).isEqualTo(18);
<<<<<<< HEAD
=======
    assertThat(convertFieldBuilder.getSchema().keySet())
        .contains(LogMessage.SystemField.ALL.fieldName);
>>>>>>> 49814c2e
    String conflictingFieldName = "conflictingField";

    LogMessage msg1 =
        new LogMessage(
            MessageUtil.TEST_DATASET_NAME,
            "INFO",
            "1",
            Map.of(
                LogMessage.ReservedField.TIMESTAMP.fieldName,
                MessageUtil.getCurrentLogDate(),
                LogMessage.ReservedField.MESSAGE.fieldName,
                "Test message",
                LogMessage.ReservedField.TAG.fieldName,
                "foo-bar",
                LogMessage.ReservedField.HOSTNAME.fieldName,
                "host1-dc2.abc.com",
                conflictingFieldName,
                "1"));

    Document msg1Doc = convertFieldBuilder.fromMessage(msg1);
    assertThat(msg1Doc.getFields().size()).isEqualTo(14);
    assertThat(
            msg1Doc
                .getFields()
                .stream()
                .filter(f -> f.name().equals(conflictingFieldName))
                .findFirst())
        .isNotEmpty();
    assertThat(convertFieldBuilder.getSchema().size()).isEqualTo(19);
    assertThat(convertFieldBuilder.getSchema().keySet()).contains(conflictingFieldName);
    assertThat(convertFieldBuilder.getSchema().get(conflictingFieldName).fieldType)
        .isEqualTo(FieldType.TEXT);
    assertThat(MetricsUtil.getCount(DROP_FIELDS_COUNTER, meterRegistry)).isZero();
    assertThat(MetricsUtil.getCount(CONVERT_FIELD_VALUE_COUNTER, meterRegistry)).isZero();
    assertThat(MetricsUtil.getCount(CONVERT_AND_DUPLICATE_FIELD_COUNTER, meterRegistry)).isZero();

    float conflictingFloatValue = 100.0f;
    LogMessage msg2 =
        new LogMessage(
            MessageUtil.TEST_DATASET_NAME,
            "INFO",
            "2",
            Map.of(
                LogMessage.ReservedField.TIMESTAMP.fieldName,
                MessageUtil.getCurrentLogDate(),
                LogMessage.ReservedField.MESSAGE.fieldName,
                "Test message",
                LogMessage.ReservedField.TAG.fieldName,
                "foo-bar",
                LogMessage.ReservedField.HOSTNAME.fieldName,
                "host1-dc2.abc.com",
                conflictingFieldName,
                conflictingFloatValue));
    Document msg2Doc = convertFieldBuilder.fromMessage(msg2);
    assertThat(msg2Doc.getFields().size()).isEqualTo(16);
    String additionalCreatedFieldName = makeNewFieldOfType(conflictingFieldName, FieldType.FLOAT);
    // Value converted and new field is added.
    assertThat(
            msg2Doc
                .getFields()
                .stream()
                .filter(
                    f ->
                        f.name().equals(conflictingFieldName)
                            || f.name().equals(additionalCreatedFieldName))
                .count())
        .isEqualTo(3);
    assertThat(msg2Doc.getField(conflictingFieldName).stringValue()).isEqualTo("100.0");
    assertThat(msg2Doc.getField(additionalCreatedFieldName).numericValue().floatValue())
        .isEqualTo(conflictingFloatValue);
    assertThat(convertFieldBuilder.getSchema().size()).isEqualTo(20);
    assertThat(convertFieldBuilder.getSchema().keySet())
        .contains(conflictingFieldName, additionalCreatedFieldName);
    assertThat(convertFieldBuilder.getSchema().get(conflictingFieldName).fieldType)
        .isEqualTo(FieldType.TEXT);
    assertThat(convertFieldBuilder.getSchema().get(additionalCreatedFieldName).fieldType)
        .isEqualTo(FieldType.FLOAT);
    assertThat(MetricsUtil.getCount(DROP_FIELDS_COUNTER, meterRegistry)).isZero();
    assertThat(MetricsUtil.getCount(CONVERT_FIELD_VALUE_COUNTER, meterRegistry)).isZero();
    assertThat(MetricsUtil.getCount(CONVERT_AND_DUPLICATE_FIELD_COUNTER, meterRegistry))
        .isEqualTo(1);
    assertThat(
            msg1Doc
                .getFields()
                .stream()
                .filter(f -> f.name().equals(LogMessage.SystemField.ALL.fieldName))
                .count())
        .isEqualTo(1);
    assertThat(
            msg2Doc
                .getFields()
                .stream()
                .filter(f -> f.name().equals(LogMessage.SystemField.ALL.fieldName))
                .count())
        .isEqualTo(1);
    assertThat(convertFieldBuilder.getSchema().keySet())
        .contains(LogMessage.SystemField.ALL.fieldName);
  }

  @Test
  public void testConversionInConvertAndDuplicateField() throws IOException {
    SchemaAwareLogDocumentBuilderImpl docBuilder =
        build(CONVERT_AND_DUPLICATE_FIELD, true, meterRegistry);
    assertThat(docBuilder.getIndexFieldConflictPolicy()).isEqualTo(CONVERT_AND_DUPLICATE_FIELD);
    assertThat(docBuilder.getSchema().size()).isEqualTo(18);
<<<<<<< HEAD
=======
    assertThat(docBuilder.getSchema().keySet()).contains(LogMessage.SystemField.ALL.fieldName);
>>>>>>> 49814c2e

    final String floatStrConflictField = "floatStrConflictField";
    LogMessage msg1 =
        new LogMessage(
            MessageUtil.TEST_DATASET_NAME,
            "INFO",
            "1",
            Map.of(
                LogMessage.ReservedField.TIMESTAMP.fieldName,
                MessageUtil.getCurrentLogDate(),
                LogMessage.ReservedField.MESSAGE.fieldName,
                "Test message",
                "duplicateproperty",
                "duplicate1",
                floatStrConflictField,
                3.0f,
                "nested",
                Map.of(
                    "leaf1",
                    "value1",
                    "nested",
                    Map.of("leaf2", "value2", "leaf21", 3, "nestedList", List.of(1)))));

    Document testDocument1 = docBuilder.fromMessage(msg1);
    final int expectedDocFieldsAfterMsg1 = 19;
    assertThat(testDocument1.getFields().size()).isEqualTo(expectedDocFieldsAfterMsg1);
    final int expectedFieldsAfterMsg1 = 24;
    assertThat(docBuilder.getSchema().size()).isEqualTo(expectedFieldsAfterMsg1);
    assertThat(docBuilder.getSchema().get(floatStrConflictField).fieldType)
        .isEqualTo(FieldType.FLOAT);
    assertThat(docBuilder.getSchema().keySet())
        .containsAll(
            List.of(
                "duplicateproperty",
                "@timestamp",
                floatStrConflictField,
                "nested.nested.nestedList",
                "nested.leaf1",
                "nested.nested.leaf2",
                "nested.nested.leaf21"));
    assertThat(MetricsUtil.getCount(DROP_FIELDS_COUNTER, meterRegistry)).isZero();
    assertThat(MetricsUtil.getCount(CONVERT_FIELD_VALUE_COUNTER, meterRegistry)).isZero();
    assertThat(MetricsUtil.getCount(CONVERT_AND_DUPLICATE_FIELD_COUNTER, meterRegistry)).isZero();

    LogMessage msg2 =
        new LogMessage(
            MessageUtil.TEST_DATASET_NAME,
            "INFO",
            "1",
            Map.of(
                LogMessage.ReservedField.TIMESTAMP.fieldName,
                MessageUtil.getCurrentLogDate(),
                LogMessage.ReservedField.MESSAGE.fieldName,
                "Test message",
                "duplicateproperty",
                "duplicate1",
                floatStrConflictField,
                "blah",
                "nested",
                Map.of(
                    "leaf1",
                    "value1",
                    "nested",
                    Map.of("leaf2", "value2", "leaf21", 3, "nestedList", List.of(1)))));
    Document testDocument2 = docBuilder.fromMessage(msg2);
    assertThat(testDocument2.getFields().size()).isEqualTo(expectedDocFieldsAfterMsg1 + 1);
    assertThat(docBuilder.getSchema().size()).isEqualTo(expectedFieldsAfterMsg1 + 1);
    assertThat(docBuilder.getSchema().get(floatStrConflictField).fieldType)
        .isEqualTo(FieldType.FLOAT);
    String additionalCreatedFieldName = makeNewFieldOfType(floatStrConflictField, FieldType.TEXT);
    assertThat(docBuilder.getSchema().get(additionalCreatedFieldName).fieldType)
        .isEqualTo(FieldType.TEXT);
    assertThat(docBuilder.getSchema().keySet())
        .containsAll(
            List.of(
                "duplicateproperty",
                "@timestamp",
                floatStrConflictField,
                additionalCreatedFieldName,
                "nested.nested.nestedList",
                "nested.leaf1",
                "nested.nested.leaf2",
                "nested.nested.leaf21"));
    assertThat(MetricsUtil.getCount(DROP_FIELDS_COUNTER, meterRegistry)).isZero();
    assertThat(MetricsUtil.getCount(CONVERT_FIELD_VALUE_COUNTER, meterRegistry)).isZero();
    assertThat(MetricsUtil.getCount(CONVERT_AND_DUPLICATE_FIELD_COUNTER, meterRegistry))
        .isEqualTo(1);
    assertThat(
            testDocument1
                .getFields()
                .stream()
                .filter(f -> f.name().equals(LogMessage.SystemField.ALL.fieldName))
                .count())
        .isEqualTo(1);
    assertThat(
            testDocument2
                .getFields()
                .stream()
                .filter(f -> f.name().equals(LogMessage.SystemField.ALL.fieldName))
                .count())
        .isEqualTo(1);
    assertThat(docBuilder.getSchema().keySet()).contains(LogMessage.SystemField.ALL.fieldName);
  }

  @Test
  public void testConversionUsingConvertField() throws IOException {
    SchemaAwareLogDocumentBuilderImpl docBuilder = build(CONVERT_FIELD_VALUE, true, meterRegistry);
    assertThat(docBuilder.getIndexFieldConflictPolicy()).isEqualTo(CONVERT_FIELD_VALUE);
    assertThat(docBuilder.getSchema().size()).isEqualTo(18);
<<<<<<< HEAD
=======
    assertThat(docBuilder.getSchema().keySet()).contains(LogMessage.SystemField.ALL.fieldName);
>>>>>>> 49814c2e

    final String floatStrConflictField = "floatStrConflictField";
    LogMessage msg1 =
        new LogMessage(
            MessageUtil.TEST_DATASET_NAME,
            "INFO",
            "1",
            Map.of(
                LogMessage.ReservedField.TIMESTAMP.fieldName,
                MessageUtil.getCurrentLogDate(),
                LogMessage.ReservedField.MESSAGE.fieldName,
                "Test message",
                "duplicateproperty",
                "duplicate1",
                floatStrConflictField,
                3.0f,
                "nested",
                Map.of(
                    "leaf1",
                    "value1",
                    "nested",
                    Map.of("leaf2", "value2", "leaf21", 3, "nestedList", List.of(1)))));

    Document testDocument1 = docBuilder.fromMessage(msg1);
    final int expectedDocFieldsAfterMsg1 = 19;
    assertThat(testDocument1.getFields().size()).isEqualTo(expectedDocFieldsAfterMsg1);
    final int expectedFieldsAfterMsg1 = 24;
    assertThat(docBuilder.getSchema().size()).isEqualTo(expectedFieldsAfterMsg1);
    assertThat(docBuilder.getSchema().get(floatStrConflictField).fieldType)
        .isEqualTo(FieldType.FLOAT);
    assertThat(docBuilder.getSchema().keySet())
        .containsAll(
            List.of(
                "duplicateproperty",
                "@timestamp",
                floatStrConflictField,
                "nested.nested.nestedList",
                "nested.leaf1",
                "nested.nested.leaf2",
                "nested.nested.leaf21"));
    assertThat(MetricsUtil.getCount(DROP_FIELDS_COUNTER, meterRegistry)).isZero();
    assertThat(MetricsUtil.getCount(CONVERT_FIELD_VALUE_COUNTER, meterRegistry)).isZero();
    assertThat(MetricsUtil.getCount(CONVERT_AND_DUPLICATE_FIELD_COUNTER, meterRegistry)).isZero();

    LogMessage msg2 =
        new LogMessage(
            MessageUtil.TEST_DATASET_NAME,
            "INFO",
            "1",
            Map.of(
                LogMessage.ReservedField.TIMESTAMP.fieldName,
                MessageUtil.getCurrentLogDate(),
                LogMessage.ReservedField.MESSAGE.fieldName,
                "Test message",
                "duplicateproperty",
                "duplicate1",
                floatStrConflictField,
                "blah",
                "nested",
                Map.of(
                    "leaf1",
                    "value1",
                    "nested",
                    Map.of("leaf2", "value2", "leaf21", 3, "nestedList", List.of(1)))));
    Document testDocument2 = docBuilder.fromMessage(msg2);
    assertThat(testDocument2.getFields().size()).isEqualTo(expectedDocFieldsAfterMsg1);
    assertThat(docBuilder.getSchema().size()).isEqualTo(expectedFieldsAfterMsg1);
    assertThat(docBuilder.getSchema().get(floatStrConflictField).fieldType)
        .isEqualTo(FieldType.FLOAT);
    String additionalCreatedFieldName = makeNewFieldOfType(floatStrConflictField, FieldType.TEXT);
    assertThat(
            testDocument2
                .getFields()
                .stream()
                .filter(f -> f.name().equals(additionalCreatedFieldName))
                .count())
        .isZero();
    assertThat(
            testDocument2
                .getFields()
                .stream()
                .filter(f -> f.name().equals(floatStrConflictField))
                .count())
        .isEqualTo(2);
    assertThat(docBuilder.getSchema().containsKey(additionalCreatedFieldName)).isFalse();
    assertThat(docBuilder.getSchema().keySet())
        .containsAll(
            List.of(
                "duplicateproperty",
                "@timestamp",
                floatStrConflictField,
                "nested.nested.nestedList",
                "nested.leaf1",
                "nested.nested.leaf2",
                "nested.nested.leaf21"));
    assertThat(docBuilder.getSchema().containsKey(additionalCreatedFieldName)).isFalse();
    assertThat(MetricsUtil.getCount(DROP_FIELDS_COUNTER, meterRegistry)).isZero();
    assertThat(MetricsUtil.getCount(CONVERT_FIELD_VALUE_COUNTER, meterRegistry)).isEqualTo(1);
    assertThat(MetricsUtil.getCount(CONVERT_AND_DUPLICATE_FIELD_COUNTER, meterRegistry)).isZero();
    assertThat(
            testDocument1
                .getFields()
                .stream()
                .filter(f -> f.name().equals(LogMessage.SystemField.ALL.fieldName))
                .count())
        .isEqualTo(1);
    assertThat(
            testDocument2
                .getFields()
                .stream()
                .filter(f -> f.name().equals(LogMessage.SystemField.ALL.fieldName))
                .count())
        .isEqualTo(1);
    assertThat(docBuilder.getSchema().keySet()).contains(LogMessage.SystemField.ALL.fieldName);
  }

  @Test
  public void testConversionUsingDropFieldBuilder() throws IOException {
    SchemaAwareLogDocumentBuilderImpl docBuilder = build(DROP_FIELD, true, meterRegistry);
    assertThat(docBuilder.getIndexFieldConflictPolicy()).isEqualTo(DROP_FIELD);
    assertThat(docBuilder.getSchema().size()).isEqualTo(18);
<<<<<<< HEAD
=======
    assertThat(docBuilder.getSchema().keySet()).contains(LogMessage.SystemField.ALL.fieldName);
>>>>>>> 49814c2e

    final String floatStrConflictField = "floatStrConflictField";
    LogMessage message =
        new LogMessage(
            MessageUtil.TEST_DATASET_NAME,
            "INFO",
            "1",
            Map.of(
                LogMessage.ReservedField.TIMESTAMP.fieldName,
                MessageUtil.getCurrentLogDate(),
                LogMessage.ReservedField.MESSAGE.fieldName,
                "Test message",
                "duplicateproperty",
                "duplicate1",
                floatStrConflictField,
                3.0f,
                "nested",
                Map.of(
                    "leaf1",
                    "value1",
                    "nested",
                    Map.of("leaf2", "value2", "leaf21", 3, "nestedList", List.of(1)))));

    Document testDocument = docBuilder.fromMessage(message);
    final int expectedFieldsInDocumentAfterMesssage = 19;
    assertThat(testDocument.getFields().size()).isEqualTo(expectedFieldsInDocumentAfterMesssage);
    final int fieldCountAfterIndexingFirstDocument = 24;
    assertThat(docBuilder.getSchema().size()).isEqualTo(fieldCountAfterIndexingFirstDocument);
    assertThat(docBuilder.getSchema().get(floatStrConflictField).fieldType)
        .isEqualTo(FieldType.FLOAT);
    assertThat(docBuilder.getSchema().keySet())
        .containsAll(
            List.of(
                "duplicateproperty",
                "@timestamp",
                floatStrConflictField,
                "nested.nested.nestedList",
                "nested.leaf1",
                "nested.nested.leaf2",
                "nested.nested.leaf21"));
    assertThat(MetricsUtil.getCount(DROP_FIELDS_COUNTER, meterRegistry)).isZero();
    assertThat(MetricsUtil.getCount(CONVERT_FIELD_VALUE_COUNTER, meterRegistry)).isZero();
    assertThat(MetricsUtil.getCount(CONVERT_AND_DUPLICATE_FIELD_COUNTER, meterRegistry)).isZero();

    LogMessage msg2 =
        new LogMessage(
            MessageUtil.TEST_DATASET_NAME,
            "INFO",
            "1",
            Map.of(
                LogMessage.ReservedField.TIMESTAMP.fieldName,
                MessageUtil.getCurrentLogDate(),
                LogMessage.ReservedField.MESSAGE.fieldName,
                "Test message",
                "duplicateproperty",
                "duplicate1",
                floatStrConflictField,
                "blah",
                "nested",
                Map.of(
                    "leaf1",
                    "value1",
                    "nested",
                    Map.of("leaf2", "value2", "leaf21", 3, "nestedList", List.of(1)))));
    Document testDocument2 = docBuilder.fromMessage(msg2);
    assertThat(testDocument2.getFields().size())
        .isEqualTo(
            expectedFieldsInDocumentAfterMesssage - 2); // 1 dropped field, 2 less indexed fields
    assertThat(docBuilder.getSchema().size()).isEqualTo(fieldCountAfterIndexingFirstDocument);
    assertThat(docBuilder.getSchema().get(floatStrConflictField).fieldType)
        .isEqualTo(FieldType.FLOAT);
    String additionalCreatedFieldName = makeNewFieldOfType(floatStrConflictField, FieldType.TEXT);
    assertThat(
            testDocument2
                .getFields()
                .stream()
                .filter(f -> f.name().equals(additionalCreatedFieldName))
                .count())
        .isZero();
    assertThat(
            testDocument2
                .getFields()
                .stream()
                .filter(f -> f.name().equals(floatStrConflictField))
                .count())
        .isZero();
    assertThat(docBuilder.getSchema().containsKey(additionalCreatedFieldName)).isFalse();
    assertThat(docBuilder.getSchema().keySet())
        .containsAll(
            List.of(
                "duplicateproperty",
                "@timestamp",
                floatStrConflictField,
                "nested.nested.nestedList",
                "nested.leaf1",
                "nested.nested.leaf2",
                "nested.nested.leaf21"));
    assertThat(docBuilder.getSchema().containsKey(additionalCreatedFieldName)).isFalse();
    assertThat(MetricsUtil.getCount(DROP_FIELDS_COUNTER, meterRegistry)).isEqualTo(1);
    assertThat(MetricsUtil.getCount(CONVERT_FIELD_VALUE_COUNTER, meterRegistry)).isZero();
    assertThat(MetricsUtil.getCount(CONVERT_AND_DUPLICATE_FIELD_COUNTER, meterRegistry)).isZero();
    assertThat(
            testDocument
                .getFields()
                .stream()
                .filter(f -> f.name().equals(LogMessage.SystemField.ALL.fieldName))
                .count())
        .isEqualTo(1);
    assertThat(
            testDocument2
                .getFields()
                .stream()
                .filter(f -> f.name().equals(LogMessage.SystemField.ALL.fieldName))
                .count())
        .isEqualTo(1);
    assertThat(docBuilder.getSchema().keySet()).contains(LogMessage.SystemField.ALL.fieldName);
  }

  @Test
  public void testStringTextAliasing() throws JsonProcessingException {
    SchemaAwareLogDocumentBuilderImpl docBuilder =
        build(CONVERT_AND_DUPLICATE_FIELD, true, meterRegistry);
    assertThat(docBuilder.getIndexFieldConflictPolicy()).isEqualTo(CONVERT_AND_DUPLICATE_FIELD);
    assertThat(docBuilder.getSchema().size()).isEqualTo(18);
    assertThat(docBuilder.getSchema().keySet()).contains(LogMessage.SystemField.ALL.fieldName);

    // Set stringField is a String
    final String stringField = "stringField";
    docBuilder
        .getSchema()
        .put(
            stringField, new LuceneFieldDef(stringField, FieldType.STRING.name, false, true, true));
    assertThat(docBuilder.getSchema().size()).isEqualTo(19);

    LogMessage msg1 =
        new LogMessage(
            MessageUtil.TEST_DATASET_NAME,
            "INFO",
            "1",
            Map.of(
                LogMessage.ReservedField.TIMESTAMP.fieldName,
                MessageUtil.getCurrentLogDate(),
                LogMessage.ReservedField.MESSAGE.fieldName,
                "Test message",
                "duplicateproperty",
                "duplicate1",
                stringField,
                "strFieldValue",
                "nested",
                Map.of(
                    "leaf1",
                    "value1",
                    "nested",
                    Map.of("leaf2", "value2", "leaf21", 3, "nestedList", List.of(1)))));

    Document testDocument1 = docBuilder.fromMessage(msg1);
    final int expectedDocFieldsAfterMsg1 = 19;
    assertThat(testDocument1.getFields().size()).isEqualTo(expectedDocFieldsAfterMsg1);
    final int expectedFieldsAfterMsg1 = 24;
    assertThat(docBuilder.getSchema().size()).isEqualTo(expectedFieldsAfterMsg1);
    assertThat(docBuilder.getSchema().get(stringField).fieldType).isEqualTo(FieldType.STRING);
    assertThat(docBuilder.getSchema().keySet())
        .containsAll(
            List.of(stringField, "nested.leaf1", "nested.nested.leaf2", "nested.nested.leaf21"));
    // The new field is identified as text, but indexed as String.
    assertThat(
            testDocument1
                .getFields()
                .stream()
                .filter(f -> f.name().equals(stringField) && f instanceof SortedDocValuesField)
                .count())
        .isEqualTo(1);
    assertThat(MetricsUtil.getCount(DROP_FIELDS_COUNTER, meterRegistry)).isZero();
    assertThat(MetricsUtil.getCount(CONVERT_FIELD_VALUE_COUNTER, meterRegistry)).isZero();
    assertThat(MetricsUtil.getCount(CONVERT_AND_DUPLICATE_FIELD_COUNTER, meterRegistry)).isZero();

    // Set stringField in a nested field
    final String nestedStringField = "nested.nested.stringField";
    docBuilder
        .getSchema()
        .put(
            nestedStringField,
            new LuceneFieldDef(nestedStringField, FieldType.STRING.name, false, true, true));
    assertThat(docBuilder.getSchema().size()).isEqualTo(expectedFieldsAfterMsg1 + 1);

    LogMessage msg2 =
        new LogMessage(
            MessageUtil.TEST_DATASET_NAME,
            "INFO",
            "2",
            Map.of(
                LogMessage.ReservedField.TIMESTAMP.fieldName,
                MessageUtil.getCurrentLogDate(),
                LogMessage.ReservedField.MESSAGE.fieldName,
                "Test message2",
                "duplicateproperty",
                "duplicate1",
                stringField,
                "strFieldValue2",
                "nested",
                Map.of(
                    "leaf1",
                    "value1",
                    "nested",
                    Map.of(
                        stringField, "nestedStringField", "leaf21", 3, "nestedList", List.of(1)))));

    Document testDocument2 = docBuilder.fromMessage(msg2);
    // Nested string field adds 1 more sorted doc values field.
    assertThat(testDocument2.getFields().size()).isEqualTo(expectedDocFieldsAfterMsg1 + 1);
    assertThat(docBuilder.getSchema().size()).isEqualTo(expectedFieldsAfterMsg1 + 1);
    assertThat(docBuilder.getSchema().get(nestedStringField).fieldType).isEqualTo(FieldType.STRING);
    assertThat(docBuilder.getSchema().keySet())
        .containsAll(
            List.of(
                "duplicateproperty",
                "@timestamp",
                stringField,
                nestedStringField,
                "nested.nested.nestedList",
                "nested.leaf1",
                "nested.nested.leaf2",
                "nested.nested.leaf21"));
    assertThat(
            testDocument2
                .getFields()
                .stream()
                .filter(
                    f -> f.name().equals(nestedStringField) && f instanceof SortedDocValuesField)
                .count())
        .isEqualTo(1);
    assertThat(MetricsUtil.getCount(DROP_FIELDS_COUNTER, meterRegistry)).isZero();
    assertThat(MetricsUtil.getCount(CONVERT_FIELD_VALUE_COUNTER, meterRegistry)).isZero();
    assertThat(MetricsUtil.getCount(CONVERT_AND_DUPLICATE_FIELD_COUNTER, meterRegistry)).isZero();
    assertThat(
            testDocument1
                .getFields()
                .stream()
                .filter(f -> f.name().equals(LogMessage.SystemField.ALL.fieldName))
                .count())
        .isEqualTo(1);
    assertThat(
            testDocument2
                .getFields()
                .stream()
                .filter(f -> f.name().equals(LogMessage.SystemField.ALL.fieldName))
                .count())
        .isEqualTo(1);
    assertThat(docBuilder.getSchema().keySet()).contains(LogMessage.SystemField.ALL.fieldName);
  }
}<|MERGE_RESOLUTION|>--- conflicted
+++ resolved
@@ -47,12 +47,6 @@
     SchemaAwareLogDocumentBuilderImpl docBuilder = build(DROP_FIELD, true, meterRegistry);
     assertThat(docBuilder.getIndexFieldConflictPolicy()).isEqualTo(DROP_FIELD);
     assertThat(docBuilder.getSchema().size()).isEqualTo(18);
-<<<<<<< HEAD
-    LOG.info("schema: {}", docBuilder.getSchema());
-    final LogMessage message = MessageUtil.makeMessage(0);
-    Document testDocument = docBuilder.fromMessage(message);
-    assertThat(testDocument.getFields().size()).isEqualTo(19);
-=======
     assertThat(docBuilder.getSchema().keySet()).contains(LogMessage.SystemField.ALL.fieldName);
     final LogMessage message = MessageUtil.makeMessage(0);
     Document testDocument = docBuilder.fromMessage(message);
@@ -113,7 +107,6 @@
     final LogMessage message = MessageUtil.makeMessage(0);
     Document testDocument = docBuilder.fromMessage(message);
     assertThat(testDocument.getFields().size()).isEqualTo(18);
->>>>>>> 49814c2e
     assertThat(docBuilder.getSchema().size()).isEqualTo(22);
     assertThat(docBuilder.getSchema().keySet())
         .containsAll(
@@ -281,8 +274,6 @@
   @Test
   public void testMultiLevelNestedDocumentCreation() throws IOException {
     SchemaAwareLogDocumentBuilderImpl docBuilder = build(DROP_FIELD, true, meterRegistry);
-<<<<<<< HEAD
-=======
     assertThat(docBuilder.getIndexFieldConflictPolicy()).isEqualTo(DROP_FIELD);
     assertThat(docBuilder.getSchema().size()).isEqualTo(18);
     assertThat(docBuilder.getSchema().keySet()).contains(LogMessage.SystemField.ALL.fieldName);
@@ -329,7 +320,6 @@
   @Test
   public void testMultiLevelNestedDocumentCreationWithoutFulltTextSearch() throws IOException {
     SchemaAwareLogDocumentBuilderImpl docBuilder = build(DROP_FIELD, false, meterRegistry);
->>>>>>> 49814c2e
     assertThat(docBuilder.getIndexFieldConflictPolicy()).isEqualTo(DROP_FIELD);
     assertThat(docBuilder.getSchema().size()).isEqualTo(18);
     assertThat(docBuilder.getSchema().keySet()).contains(LogMessage.SystemField.ALL.fieldName);
@@ -492,12 +482,8 @@
   @Test
   public void testRaiseErrorOnConflictingField() throws JsonProcessingException {
     SchemaAwareLogDocumentBuilderImpl docBuilder = build(RAISE_ERROR, true, meterRegistry);
-<<<<<<< HEAD
-    assertThat(docBuilder.getSchema().size()).isEqualTo(17);
-=======
-    assertThat(docBuilder.getSchema().size()).isEqualTo(18);
-    assertThat(docBuilder.getSchema().keySet()).contains(LogMessage.SystemField.ALL.fieldName);
->>>>>>> 49814c2e
+    assertThat(docBuilder.getSchema().size()).isEqualTo(18);
+    assertThat(docBuilder.getSchema().keySet()).contains(LogMessage.SystemField.ALL.fieldName);
     String conflictingFieldName = "conflictingField";
 
     LogMessage msg1 =
@@ -604,9 +590,6 @@
   @Test
   public void testRaiseErrorOnConflictingReservedField() {
     SchemaAwareLogDocumentBuilderImpl docBuilder = build(RAISE_ERROR, true, meterRegistry);
-<<<<<<< HEAD
-    assertThat(docBuilder.getSchema().size()).isEqualTo(17);
-=======
     assertThat(docBuilder.getSchema().size()).isEqualTo(18);
     assertThat(docBuilder.getSchema().keySet()).contains(LogMessage.SystemField.ALL.fieldName);
     final String hostNameField = LogMessage.ReservedField.HOSTNAME.fieldName;
@@ -644,7 +627,6 @@
     SchemaAwareLogDocumentBuilderImpl docBuilder = build(RAISE_ERROR, false, meterRegistry);
     assertThat(docBuilder.getSchema().size()).isEqualTo(18);
     assertThat(docBuilder.getSchema().keySet()).contains(LogMessage.SystemField.ALL.fieldName);
->>>>>>> 49814c2e
     final String hostNameField = LogMessage.ReservedField.HOSTNAME.fieldName;
     assertThat(docBuilder.getSchema().keySet()).contains(hostNameField);
     assertThat(docBuilder.getSchema().get(hostNameField).fieldType).isEqualTo(FieldType.TEXT);
@@ -678,12 +660,8 @@
   @Test
   public void testDroppingConflictingField() throws JsonProcessingException {
     SchemaAwareLogDocumentBuilderImpl docBuilder = build(DROP_FIELD, true, meterRegistry);
-<<<<<<< HEAD
-    assertThat(docBuilder.getSchema().size()).isEqualTo(17);
-=======
-    assertThat(docBuilder.getSchema().size()).isEqualTo(18);
-    assertThat(docBuilder.getSchema().keySet()).contains(LogMessage.SystemField.ALL.fieldName);
->>>>>>> 49814c2e
+    assertThat(docBuilder.getSchema().size()).isEqualTo(18);
+    assertThat(docBuilder.getSchema().keySet()).contains(LogMessage.SystemField.ALL.fieldName);
     String conflictingFieldName = "conflictingField";
 
     LogMessage msg1 =
@@ -760,13 +738,9 @@
   public void testConvertingConflictingField() throws JsonProcessingException {
     SchemaAwareLogDocumentBuilderImpl convertFieldBuilder =
         build(CONVERT_FIELD_VALUE, true, meterRegistry);
-<<<<<<< HEAD
-    assertThat(convertFieldBuilder.getSchema().size()).isEqualTo(17);
-=======
     assertThat(convertFieldBuilder.getSchema().size()).isEqualTo(18);
     assertThat(convertFieldBuilder.getSchema().keySet())
         .contains(LogMessage.SystemField.ALL.fieldName);
->>>>>>> 49814c2e
     String conflictingFieldName = "conflictingField";
 
     LogMessage msg1 =
@@ -859,13 +833,9 @@
   public void testConvertingAndDuplicatingConflictingField() throws JsonProcessingException {
     SchemaAwareLogDocumentBuilderImpl convertFieldBuilder =
         build(CONVERT_AND_DUPLICATE_FIELD, true, meterRegistry);
-<<<<<<< HEAD
-    assertThat(convertFieldBuilder.getSchema().size()).isEqualTo(17);
-=======
     assertThat(convertFieldBuilder.getSchema().size()).isEqualTo(18);
     assertThat(convertFieldBuilder.getSchema().keySet())
         .contains(LogMessage.SystemField.ALL.fieldName);
->>>>>>> 49814c2e
     String conflictingFieldName = "conflictingField";
 
     LogMessage msg1 =
@@ -969,11 +939,8 @@
     SchemaAwareLogDocumentBuilderImpl convertFieldBuilder =
         build(CONVERT_AND_DUPLICATE_FIELD, true, meterRegistry);
     assertThat(convertFieldBuilder.getSchema().size()).isEqualTo(18);
-<<<<<<< HEAD
-=======
     assertThat(convertFieldBuilder.getSchema().keySet())
         .contains(LogMessage.SystemField.ALL.fieldName);
->>>>>>> 49814c2e
     String conflictingFieldName = "conflictingField";
 
     LogMessage msg1 =
@@ -1079,10 +1046,7 @@
         build(CONVERT_AND_DUPLICATE_FIELD, true, meterRegistry);
     assertThat(docBuilder.getIndexFieldConflictPolicy()).isEqualTo(CONVERT_AND_DUPLICATE_FIELD);
     assertThat(docBuilder.getSchema().size()).isEqualTo(18);
-<<<<<<< HEAD
-=======
-    assertThat(docBuilder.getSchema().keySet()).contains(LogMessage.SystemField.ALL.fieldName);
->>>>>>> 49814c2e
+    assertThat(docBuilder.getSchema().keySet()).contains(LogMessage.SystemField.ALL.fieldName);
 
     final String floatStrConflictField = "floatStrConflictField";
     LogMessage msg1 =
@@ -1192,10 +1156,7 @@
     SchemaAwareLogDocumentBuilderImpl docBuilder = build(CONVERT_FIELD_VALUE, true, meterRegistry);
     assertThat(docBuilder.getIndexFieldConflictPolicy()).isEqualTo(CONVERT_FIELD_VALUE);
     assertThat(docBuilder.getSchema().size()).isEqualTo(18);
-<<<<<<< HEAD
-=======
-    assertThat(docBuilder.getSchema().keySet()).contains(LogMessage.SystemField.ALL.fieldName);
->>>>>>> 49814c2e
+    assertThat(docBuilder.getSchema().keySet()).contains(LogMessage.SystemField.ALL.fieldName);
 
     final String floatStrConflictField = "floatStrConflictField";
     LogMessage msg1 =
@@ -1317,10 +1278,7 @@
     SchemaAwareLogDocumentBuilderImpl docBuilder = build(DROP_FIELD, true, meterRegistry);
     assertThat(docBuilder.getIndexFieldConflictPolicy()).isEqualTo(DROP_FIELD);
     assertThat(docBuilder.getSchema().size()).isEqualTo(18);
-<<<<<<< HEAD
-=======
-    assertThat(docBuilder.getSchema().keySet()).contains(LogMessage.SystemField.ALL.fieldName);
->>>>>>> 49814c2e
+    assertThat(docBuilder.getSchema().keySet()).contains(LogMessage.SystemField.ALL.fieldName);
 
     final String floatStrConflictField = "floatStrConflictField";
     LogMessage message =
