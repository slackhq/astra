package com.slack.kaldb.testlib;

<<<<<<< HEAD
import com.slack.kaldb.config.KaldbConfig;
import com.slack.kaldb.proto.config.KaldbConfigs;

public class KaldbConfigUtil {
  /**
   * Initialize an empty KaldbConfig for tests.
   *
   * <p>Initializing emptyConfig was a hack to initialize a chunk manager with default values.
   * However, as the code has gotten more complex, this method is no longer a good way to initialize
   * chunk manager So, we need to delete this method.
   *
   * <p>TODO: Drop this method since we can no longer initialize the chunk manager using this.
   */
  @Deprecated
  public static void initEmptyIndexerConfig() {
    KaldbConfigs.IndexerConfig indexerConfig =
        KaldbConfigs.IndexerConfig.newBuilder()
            .setMaxBytesPerChunk(10L * 1024 * 1024 * 1024)
            .setMaxMessagesPerChunk(100)
            .setCommitDurationSecs(10)
            .setRefreshDurationSecs(10)
            .setStaleDurationSecs(7200)
            .setDataTransformer("log_message")
            .build();

    KaldbConfigs.KaldbConfig config =
        KaldbConfigs.KaldbConfig.newBuilder().setIndexerConfig(indexerConfig).build();

    KaldbConfig.initFromConfigObject(config);
  }

=======
import com.slack.kaldb.proto.config.KaldbConfigs;

public class KaldbConfigUtil {
>>>>>>> bab6f57d
  public static KaldbConfigs.KaldbConfig makeKaldbConfig(
      String bootstrapServers,
      int indexerPort,
      String kafkaTopic,
      int kafkaPartition,
      String kafkaClientGroup,
      String s3Bucket,
      int queryPort,
      String metadataZkConnectionString,
      String metadataZkPathPrefix) {
    KaldbConfigs.KafkaConfig kafkaConfig =
        KaldbConfigs.KafkaConfig.newBuilder()
            .setKafkaTopic(kafkaTopic)
            .setKafkaTopicPartition(String.valueOf(kafkaPartition))
            .setKafkaBootStrapServers(bootstrapServers)
            .setKafkaClientGroup(kafkaClientGroup)
            .setEnableKafkaAutoCommit("true")
            .setKafkaAutoCommitInterval("5000")
            .setKafkaSessionTimeout("5000")
            .build();

    KaldbConfigs.S3Config s3Config =
        KaldbConfigs.S3Config.newBuilder().setS3Bucket(s3Bucket).setS3Region("us-east-1").build();

    KaldbConfigs.IndexerConfig indexerConfig =
        KaldbConfigs.IndexerConfig.newBuilder()
            .setServerConfig(
                KaldbConfigs.ServerConfig.newBuilder()
                    .setServerPort(indexerPort)
                    .setServerAddress("localhost")
                    .build())
            .setMaxBytesPerChunk(10L * 1024 * 1024 * 1024)
            .setMaxMessagesPerChunk(100)
            .setLuceneConfig(
                KaldbConfigs.LuceneConfig.newBuilder()
                    .setCommitDurationSecs(10)
                    .setRefreshDurationSecs(10)
                    .build())
            .setStaleDurationSecs(7200)
            .setDataTransformer("log_message")
            .build();

    KaldbConfigs.ZookeeperConfig zkConfig =
        KaldbConfigs.ZookeeperConfig.newBuilder()
            .setZkConnectString(metadataZkConnectionString)
            .setZkPathPrefix(metadataZkPathPrefix)
            .setZkSessionTimeoutMs(15000)
            .setZkConnectionTimeoutMs(15000)
            .setSleepBetweenRetriesMs(1000)
            .build();
    KaldbConfigs.MetadataStoreConfig metadataStoreConfig =
        KaldbConfigs.MetadataStoreConfig.newBuilder().setZookeeperConfig(zkConfig).build();

    KaldbConfigs.QueryServiceConfig queryConfig =
        KaldbConfigs.QueryServiceConfig.newBuilder()
            .setServerConfig(
                KaldbConfigs.ServerConfig.newBuilder()
                    .setServerPort(queryPort)
                    .setServerAddress("localhost")
                    .build())
            .build();

    return KaldbConfigs.KaldbConfig.newBuilder()
        .setKafkaConfig(kafkaConfig)
        .setS3Config(s3Config)
        .setIndexerConfig(indexerConfig)
        .setQueryConfig(queryConfig)
        .setMetadataStoreConfig(metadataStoreConfig)
        .build();
  }

<<<<<<< HEAD
  public static KaldbConfigs.KafkaConfig makeKafkaConfig(
      String kafkaTopic, int topicPartition, String kafkaClient, String brokerList) {
    return KaldbConfigs.KafkaConfig.newBuilder()
        .setKafkaTopic(kafkaTopic)
        .setKafkaTopicPartition(String.valueOf(topicPartition))
        .setKafkaBootStrapServers(brokerList)
        .setKafkaClientGroup(kafkaClient)
        .setEnableKafkaAutoCommit("true")
        .setKafkaAutoCommitInterval("5000")
        .setKafkaSessionTimeout("30000")
        .build();
  }

  public static KaldbConfigs.IndexerConfig makeIndexerConfig(
      int maxOffsetDelay, String dataTransformer) {
    return KaldbConfigs.IndexerConfig.newBuilder()
        .setMaxOffsetDelay(maxOffsetDelay)
        .setDataTransformer(dataTransformer)
=======
  public static int TEST_INDEXER_PORT = 10000;

  public static KaldbConfigs.IndexerConfig makeIndexerConfig() {
    return makeIndexerConfig(TEST_INDEXER_PORT);
  }

  public static KaldbConfigs.IndexerConfig makeIndexerConfig(int indexerPort) {
    return KaldbConfigs.IndexerConfig.newBuilder()
        .setServerConfig(
            KaldbConfigs.ServerConfig.newBuilder()
                .setServerPort(indexerPort)
                .setServerAddress("localhost")
                .build())
        .setMaxBytesPerChunk(10L * 1024 * 1024 * 1024)
        .setMaxMessagesPerChunk(100)
        .setLuceneConfig(
            KaldbConfigs.LuceneConfig.newBuilder()
                .setCommitDurationSecs(10)
                .setRefreshDurationSecs(10)
                .build())
        .setStaleDurationSecs(7200)
        .setDataTransformer("log_message")
>>>>>>> bab6f57d
        .build();
  }
}<|MERGE_RESOLUTION|>--- conflicted
+++ resolved
@@ -1,42 +1,8 @@
 package com.slack.kaldb.testlib;
 
-<<<<<<< HEAD
-import com.slack.kaldb.config.KaldbConfig;
 import com.slack.kaldb.proto.config.KaldbConfigs;
 
 public class KaldbConfigUtil {
-  /**
-   * Initialize an empty KaldbConfig for tests.
-   *
-   * <p>Initializing emptyConfig was a hack to initialize a chunk manager with default values.
-   * However, as the code has gotten more complex, this method is no longer a good way to initialize
-   * chunk manager So, we need to delete this method.
-   *
-   * <p>TODO: Drop this method since we can no longer initialize the chunk manager using this.
-   */
-  @Deprecated
-  public static void initEmptyIndexerConfig() {
-    KaldbConfigs.IndexerConfig indexerConfig =
-        KaldbConfigs.IndexerConfig.newBuilder()
-            .setMaxBytesPerChunk(10L * 1024 * 1024 * 1024)
-            .setMaxMessagesPerChunk(100)
-            .setCommitDurationSecs(10)
-            .setRefreshDurationSecs(10)
-            .setStaleDurationSecs(7200)
-            .setDataTransformer("log_message")
-            .build();
-
-    KaldbConfigs.KaldbConfig config =
-        KaldbConfigs.KaldbConfig.newBuilder().setIndexerConfig(indexerConfig).build();
-
-    KaldbConfig.initFromConfigObject(config);
-  }
-
-=======
-import com.slack.kaldb.proto.config.KaldbConfigs;
-
-public class KaldbConfigUtil {
->>>>>>> bab6f57d
   public static KaldbConfigs.KaldbConfig makeKaldbConfig(
       String bootstrapServers,
       int indexerPort,
@@ -108,26 +74,14 @@
         .build();
   }
 
-<<<<<<< HEAD
-  public static KaldbConfigs.KafkaConfig makeKafkaConfig(
-      String kafkaTopic, int topicPartition, String kafkaClient, String brokerList) {
-    return KaldbConfigs.KafkaConfig.newBuilder()
-        .setKafkaTopic(kafkaTopic)
-        .setKafkaTopicPartition(String.valueOf(topicPartition))
-        .setKafkaBootStrapServers(brokerList)
-        .setKafkaClientGroup(kafkaClient)
-        .setEnableKafkaAutoCommit("true")
-        .setKafkaAutoCommitInterval("5000")
-        .setKafkaSessionTimeout("30000")
-        .build();
-  }
-
   public static KaldbConfigs.IndexerConfig makeIndexerConfig(
       int maxOffsetDelay, String dataTransformer) {
     return KaldbConfigs.IndexerConfig.newBuilder()
         .setMaxOffsetDelay(maxOffsetDelay)
         .setDataTransformer(dataTransformer)
-=======
+        .build();
+  }
+
   public static int TEST_INDEXER_PORT = 10000;
 
   public static KaldbConfigs.IndexerConfig makeIndexerConfig() {
@@ -150,7 +104,6 @@
                 .build())
         .setStaleDurationSecs(7200)
         .setDataTransformer("log_message")
->>>>>>> bab6f57d
         .build();
   }
 }