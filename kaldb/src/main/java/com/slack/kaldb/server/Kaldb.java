package com.slack.kaldb.server;

import com.google.common.annotations.VisibleForTesting;
import com.google.common.util.concurrent.MoreExecutors;
import com.google.common.util.concurrent.Service;
import com.google.common.util.concurrent.ServiceManager;
import com.slack.kaldb.blobfs.BlobFs;
import com.slack.kaldb.blobfs.s3.S3BlobFs;
import com.slack.kaldb.chunkManager.CachingChunkManager;
import com.slack.kaldb.chunkManager.ChunkCleanerService;
import com.slack.kaldb.chunkManager.IndexingChunkManager;
import com.slack.kaldb.clusterManager.RecoveryTaskAssignmentService;
import com.slack.kaldb.clusterManager.ReplicaAssignmentService;
import com.slack.kaldb.clusterManager.ReplicaCreationService;
import com.slack.kaldb.clusterManager.ReplicaDeletionService;
import com.slack.kaldb.clusterManager.ReplicaEvictionService;
import com.slack.kaldb.clusterManager.SnapshotDeletionService;
import com.slack.kaldb.elasticsearchApi.ElasticsearchApiService;
import com.slack.kaldb.logstore.LogMessage;
import com.slack.kaldb.logstore.search.KaldbDistributedQueryService;
import com.slack.kaldb.logstore.search.KaldbLocalQueryService;
import com.slack.kaldb.metadata.cache.CacheSlotMetadataStore;
import com.slack.kaldb.metadata.recovery.RecoveryNodeMetadataStore;
import com.slack.kaldb.metadata.recovery.RecoveryTaskMetadataStore;
import com.slack.kaldb.metadata.replica.ReplicaMetadataStore;
import com.slack.kaldb.metadata.search.SearchMetadataStore;
import com.slack.kaldb.metadata.service.ServiceMetadataStore;
import com.slack.kaldb.metadata.snapshot.SnapshotMetadataStore;
import com.slack.kaldb.metadata.zookeeper.MetadataStore;
import com.slack.kaldb.metadata.zookeeper.MetadataStoreLifecycleManager;
import com.slack.kaldb.metadata.zookeeper.ZookeeperMetadataStoreImpl;
import com.slack.kaldb.proto.config.KaldbConfigs;
import com.slack.kaldb.recovery.RecoveryService;
import com.slack.kaldb.util.RuntimeHalterImpl;
import io.micrometer.core.instrument.Metrics;
import io.micrometer.core.instrument.binder.jvm.ClassLoaderMetrics;
import io.micrometer.core.instrument.binder.jvm.JvmGcMetrics;
import io.micrometer.core.instrument.binder.jvm.JvmMemoryMetrics;
import io.micrometer.core.instrument.binder.jvm.JvmThreadMetrics;
import io.micrometer.core.instrument.binder.system.ProcessorMetrics;
import io.micrometer.prometheus.PrometheusConfig;
import io.micrometer.prometheus.PrometheusMeterRegistry;
import java.nio.file.Path;
import java.time.Duration;
import java.util.Collections;
import java.util.HashSet;
import java.util.List;
import java.util.Set;
import java.util.concurrent.TimeUnit;
import org.apache.logging.log4j.LogManager;
import org.slf4j.Logger;
import org.slf4j.LoggerFactory;
import software.amazon.awssdk.services.s3.S3Client;

/**
 * Main class of Kaldb that sets up the basic infra needed for all the other end points like an a
 * http server, register monitoring libraries, create config manager etc..
 */
public class Kaldb {
  private static final Logger LOG = LoggerFactory.getLogger(Kaldb.class);

  @VisibleForTesting
  final PrometheusMeterRegistry prometheusMeterRegistry =
      new PrometheusMeterRegistry(PrometheusConfig.DEFAULT);

  private final KaldbConfigs.KaldbConfig kaldbConfig;
  private final S3Client s3Client;
  protected ServiceManager serviceManager;
  protected MetadataStore metadataStore;

  Kaldb(KaldbConfigs.KaldbConfig kaldbConfig, S3Client s3Client) {
    Metrics.addRegistry(prometheusMeterRegistry);
    this.kaldbConfig = kaldbConfig;
    this.s3Client = s3Client;
    LOG.info("Started Kaldb process with config: {}", kaldbConfig);
  }

  Kaldb(KaldbConfigs.KaldbConfig kaldbConfig) {
    this(kaldbConfig, S3BlobFs.initS3Client(kaldbConfig.getS3Config()));
  }

  public static void main(String[] args) throws Exception {
    if (args.length == 0) {
      LOG.info("Config file is needed a first argument");
    }
    Path configFilePath = Path.of(args[0]);

    KaldbConfig.initFromFile(configFilePath);
    Kaldb kalDb = new Kaldb(KaldbConfig.get());
    kalDb.start();
  }

  public void start() throws Exception {
    setupSystemMetrics(prometheusMeterRegistry);

    metadataStore =
        ZookeeperMetadataStoreImpl.fromConfig(
            prometheusMeterRegistry, kaldbConfig.getMetadataStoreConfig().getZookeeperConfig());

    // Initialize blobfs. Only S3 is supported currently.
    S3BlobFs s3BlobFs = new S3BlobFs(s3Client);

    Set<Service> services =
        getServices(metadataStore, kaldbConfig, s3BlobFs, prometheusMeterRegistry);
    serviceManager = new ServiceManager(services);
    serviceManager.addListener(getServiceManagerListener(), MoreExecutors.directExecutor());
    addShutdownHook();

    serviceManager.startAsync();
  }

  private static Set<Service> getServices(
      MetadataStore metadataStore,
      KaldbConfigs.KaldbConfig kaldbConfig,
      BlobFs blobFs,
      PrometheusMeterRegistry prometheusMeterRegistry)
      throws Exception {
    Set<Service> services = new HashSet<>();

    HashSet<KaldbConfigs.NodeRole> roles = new HashSet<>(kaldbConfig.getNodeRolesList());

    if (roles.contains(KaldbConfigs.NodeRole.INDEX)) {
      IndexingChunkManager<LogMessage> chunkManager =
          IndexingChunkManager.fromConfig(
              prometheusMeterRegistry,
              metadataStore,
              kaldbConfig.getIndexerConfig(),
              blobFs,
              kaldbConfig.getS3Config());
      services.add(chunkManager);

      ChunkCleanerService<LogMessage> chunkCleanerService =
          new ChunkCleanerService<>(
              chunkManager,
              Duration.ofSeconds(kaldbConfig.getIndexerConfig().getStaleDurationSecs()));
      services.add(chunkCleanerService);

      KaldbIndexer indexer =
          new KaldbIndexer(
              chunkManager,
              metadataStore,
              kaldbConfig.getIndexerConfig(),
              kaldbConfig.getKafkaConfig(),
              prometheusMeterRegistry);
      services.add(indexer);

      KaldbLocalQueryService<LogMessage> searcher = new KaldbLocalQueryService<>(chunkManager);
      final int serverPort = kaldbConfig.getIndexerConfig().getServerConfig().getServerPort();
      ArmeriaService armeriaService =
          new ArmeriaService.Builder(serverPort, "kalDbIndex", prometheusMeterRegistry)
              .withTracingEndpoint(kaldbConfig.getTracingConfig().getZipkinEndpoint())
              .withGrpcService(searcher)
              .build();
      services.add(armeriaService);
    }

    if (roles.contains(KaldbConfigs.NodeRole.QUERY)) {
      SearchMetadataStore searchMetadataStore = new SearchMetadataStore(metadataStore, true);
      services.add(
          new MetadataStoreLifecycleManager(
              KaldbConfigs.NodeRole.QUERY, Collections.singletonList(searchMetadataStore)));

      KaldbDistributedQueryService kaldbDistributedQueryService =
          new KaldbDistributedQueryService(searchMetadataStore, prometheusMeterRegistry);
      final int serverPort = kaldbConfig.getQueryConfig().getServerConfig().getServerPort();
      ArmeriaService armeriaService =
          new ArmeriaService.Builder(serverPort, "kalDbQuery", prometheusMeterRegistry)
              .withTracingEndpoint(kaldbConfig.getTracingConfig().getZipkinEndpoint())
<<<<<<< HEAD
              .withElasticsearchApi(kaldbDistributedQueryService)
              .withGrpcSearchApi(kaldbDistributedQueryService)
=======
              .withAnnotatedService(new ElasticsearchApiService(kaldbDistributedQueryService))
>>>>>>> 719a70f3
              .build();
      services.add(armeriaService);
    }

    if (roles.contains(KaldbConfigs.NodeRole.CACHE)) {
      CachingChunkManager<LogMessage> chunkManager =
          CachingChunkManager.fromConfig(
              prometheusMeterRegistry,
              metadataStore,
              kaldbConfig.getS3Config(),
              kaldbConfig.getCacheConfig(),
              blobFs);
      services.add(chunkManager);

      KaldbLocalQueryService<LogMessage> searcher = new KaldbLocalQueryService<>(chunkManager);
      final int serverPort = kaldbConfig.getCacheConfig().getServerConfig().getServerPort();
      ArmeriaService armeriaService =
          new ArmeriaService.Builder(serverPort, "kalDbCache", prometheusMeterRegistry)
              .withTracingEndpoint(kaldbConfig.getTracingConfig().getZipkinEndpoint())
              .withGrpcService(searcher)
              .build();
      services.add(armeriaService);
    }

    if (roles.contains(KaldbConfigs.NodeRole.MANAGER)) {
      final KaldbConfigs.ManagerConfig managerConfig = kaldbConfig.getManagerConfig();
      final int serverPort = managerConfig.getServerConfig().getServerPort();

      ReplicaMetadataStore replicaMetadataStore = new ReplicaMetadataStore(metadataStore, true);
      SnapshotMetadataStore snapshotMetadataStore = new SnapshotMetadataStore(metadataStore, true);
      RecoveryTaskMetadataStore recoveryTaskMetadataStore =
          new RecoveryTaskMetadataStore(metadataStore, true);
      RecoveryNodeMetadataStore recoveryNodeMetadataStore =
          new RecoveryNodeMetadataStore(metadataStore, true);
      CacheSlotMetadataStore cacheSlotMetadataStore =
          new CacheSlotMetadataStore(metadataStore, true);
      ServiceMetadataStore serviceMetadataStore = new ServiceMetadataStore(metadataStore, true);

      ArmeriaService armeriaService =
          new ArmeriaService.Builder(serverPort, "kalDbManager", prometheusMeterRegistry)
              .withTracingEndpoint(kaldbConfig.getTracingConfig().getZipkinEndpoint())
              .withGrpcService(new ManagerApiGrpc(serviceMetadataStore))
              .build();
      services.add(armeriaService);

      services.add(
          new MetadataStoreLifecycleManager(
              KaldbConfigs.NodeRole.MANAGER,
              List.of(
                  replicaMetadataStore,
                  snapshotMetadataStore,
                  recoveryTaskMetadataStore,
                  recoveryNodeMetadataStore,
                  cacheSlotMetadataStore)));

      ReplicaCreationService replicaCreationService =
          new ReplicaCreationService(
              replicaMetadataStore, snapshotMetadataStore, managerConfig, prometheusMeterRegistry);
      services.add(replicaCreationService);

      ReplicaEvictionService replicaEvictionService =
          new ReplicaEvictionService(
              cacheSlotMetadataStore, replicaMetadataStore, managerConfig, prometheusMeterRegistry);
      services.add(replicaEvictionService);

      ReplicaDeletionService replicaDeletionService =
          new ReplicaDeletionService(
              cacheSlotMetadataStore, replicaMetadataStore, managerConfig, prometheusMeterRegistry);
      services.add(replicaDeletionService);

      RecoveryTaskAssignmentService recoveryTaskAssignmentService =
          new RecoveryTaskAssignmentService(
              recoveryTaskMetadataStore,
              recoveryNodeMetadataStore,
              managerConfig,
              prometheusMeterRegistry);
      services.add(recoveryTaskAssignmentService);

      ReplicaAssignmentService replicaAssignmentService =
          new ReplicaAssignmentService(
              cacheSlotMetadataStore, replicaMetadataStore, managerConfig, prometheusMeterRegistry);
      services.add(replicaAssignmentService);

      SnapshotDeletionService snapshotDeletionService =
          new SnapshotDeletionService(
              replicaMetadataStore,
              snapshotMetadataStore,
              blobFs,
              managerConfig,
              prometheusMeterRegistry);
      services.add(snapshotDeletionService);
    }

    if (roles.contains(KaldbConfigs.NodeRole.RECOVERY)) {
      final KaldbConfigs.RecoveryConfig recoveryConfig = kaldbConfig.getRecoveryConfig();
      final int serverPort = recoveryConfig.getServerConfig().getServerPort();

      ArmeriaService armeriaService =
          new ArmeriaService.Builder(serverPort, "kalDbRecovery", prometheusMeterRegistry)
              .withTracingEndpoint(kaldbConfig.getTracingConfig().getZipkinEndpoint())
              .build();
      services.add(armeriaService);

      RecoveryService recoveryService =
          new RecoveryService(recoveryConfig, metadataStore, prometheusMeterRegistry);
      services.add(recoveryService);
    }

    return services;
  }

  private static ServiceManager.Listener getServiceManagerListener() {
    return new ServiceManager.Listener() {
      @Override
      public void failure(Service service) {
        LOG.error(
            String.format("Service %s failed with cause ", service.getClass().toString()),
            service.failureCause());
        // shutdown if any services enters failure state
        new RuntimeHalterImpl()
            .handleFatal(new Throwable("Shutting down Kaldb due to failed service"));
      }
    };
  }

  void shutdown() {
    try {
      serviceManager.stopAsync().awaitStopped(30, TimeUnit.SECONDS);
    } catch (Exception e) {
      // stopping timed out
      LOG.error("ServiceManager shutdown timed out", e);
    }
    try {
      metadataStore.close();
    } catch (Exception e) {
      LOG.error("Error while calling metadataStore.close() ", e);
    }
    LOG.info("Shutting down LogManager");
    LogManager.shutdown();
  }

  private void addShutdownHook() {
    Runtime.getRuntime().addShutdownHook(new Thread(this::shutdown));
  }

  private static void setupSystemMetrics(PrometheusMeterRegistry prometheusMeterRegistry) {
    // Expose JVM metrics.
    new ClassLoaderMetrics().bindTo(prometheusMeterRegistry);
    new JvmMemoryMetrics().bindTo(prometheusMeterRegistry);
    new JvmGcMetrics().bindTo(prometheusMeterRegistry);
    new ProcessorMetrics().bindTo(prometheusMeterRegistry);
    new JvmThreadMetrics().bindTo(prometheusMeterRegistry);

    LOG.info("Done registering standard JVM metrics for indexer service");
  }
}<|MERGE_RESOLUTION|>--- conflicted
+++ resolved
@@ -166,12 +166,8 @@
       ArmeriaService armeriaService =
           new ArmeriaService.Builder(serverPort, "kalDbQuery", prometheusMeterRegistry)
               .withTracingEndpoint(kaldbConfig.getTracingConfig().getZipkinEndpoint())
-<<<<<<< HEAD
-              .withElasticsearchApi(kaldbDistributedQueryService)
+              .withAnnotatedService(new ElasticsearchApiService(kaldbDistributedQueryService))
               .withGrpcSearchApi(kaldbDistributedQueryService)
-=======
-              .withAnnotatedService(new ElasticsearchApiService(kaldbDistributedQueryService))
->>>>>>> 719a70f3
               .build();
       services.add(armeriaService);
     }
@@ -228,7 +224,6 @@
                   cacheSlotMetadataStore)));
 
       ReplicaCreationService replicaCreationService =
-          new ReplicaCreationService(
               replicaMetadataStore, snapshotMetadataStore, managerConfig, prometheusMeterRegistry);
       services.add(replicaCreationService);
 
