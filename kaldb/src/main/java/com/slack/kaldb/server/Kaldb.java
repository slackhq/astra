--- conflicted
+++ resolved
@@ -63,12 +63,7 @@
 
   public Kaldb(KaldbConfigs.KaldbConfig kaldbConfig) throws IOException {
     Metrics.addRegistry(prometheusMeterRegistry);
-<<<<<<< HEAD
-    KaldbConfig.initFromFile(configFilePath);
-    this.kaldbConfig = KaldbConfig.get();
-=======
     this.kaldbConfig = kaldbConfig;
->>>>>>> bab6f57d
   }
 
   public static void main(String[] args) throws Exception {
@@ -100,24 +95,16 @@
   public static Set<Service> getServices(
       MetadataStore metadataStore, KaldbConfigs.KaldbConfig kaldbConfig) throws Exception {
     Set<Service> services = new HashSet<>();
-<<<<<<< HEAD
-    List<KaldbConfigs.NodeRole> roles = kaldbConfig.getNodeRolesList();
-=======
 
     HashSet<KaldbConfigs.NodeRole> roles = new HashSet<>(kaldbConfig.getNodeRolesList());
->>>>>>> bab6f57d
 
     if (roles.contains(KaldbConfigs.NodeRole.INDEX)) {
       IndexingChunkManager<LogMessage> chunkManager =
           IndexingChunkManager.fromConfig(
               prometheusMeterRegistry,
               metadataStore,
-<<<<<<< HEAD
-              kaldbConfig.getIndexerConfig().getServerConfig());
-=======
               kaldbConfig.getIndexerConfig(),
               kaldbConfig.getS3Config());
->>>>>>> bab6f57d
       services.add(chunkManager);
 
       ChunkCleanerService<LogMessage> chunkCleanerService =
@@ -126,7 +113,6 @@
               Duration.ofSeconds(kaldbConfig.getIndexerConfig().getStaleDurationSecs()));
       services.add(chunkCleanerService);
 
-<<<<<<< HEAD
       KaldbIndexer2 indexer =
           new KaldbIndexer2(
               chunkManager,
@@ -137,22 +123,6 @@
       services.add(indexer);
 
       KaldbLocalQueryService<LogMessage> searcher = new KaldbLocalQueryService<>(chunkManager);
-=======
-      LogMessageTransformer messageTransformer =
-          KaldbIndexer.getLogMessageTransformer(
-              kaldbConfig.getIndexerConfig().getDataTransformer());
-      LogMessageWriterImpl logMessageWriterImpl =
-          new LogMessageWriterImpl(chunkManager, messageTransformer);
-      KaldbKafkaWriter kafkaWriter =
-          KaldbKafkaWriter.fromConfig(
-              logMessageWriterImpl, kaldbConfig.getKafkaConfig(), prometheusMeterRegistry);
-      services.add(kafkaWriter);
-      KaldbIndexer indexer = new KaldbIndexer(chunkManager, kafkaWriter);
-      services.add(indexer);
-
-      KaldbLocalQueryService<LogMessage> searcher =
-          new KaldbLocalQueryService<>(indexer.getChunkManager());
->>>>>>> bab6f57d
       final int serverPort = kaldbConfig.getIndexerConfig().getServerConfig().getServerPort();
       ArmeriaService armeriaService =
           new ArmeriaService.Builder(serverPort, "kalDbIndex", prometheusMeterRegistry)
@@ -184,12 +154,8 @@
           CachingChunkManager.fromConfig(
               prometheusMeterRegistry,
               metadataStore,
-<<<<<<< HEAD
-              kaldbConfig.getCacheConfig().getServerConfig());
-=======
               kaldbConfig.getS3Config(),
               kaldbConfig.getCacheConfig());
->>>>>>> bab6f57d
       services.add(chunkManager);
 
       KaldbLocalQueryService<LogMessage> searcher = new KaldbLocalQueryService<>(chunkManager);
