package com.slack.kaldb.server;

import com.google.common.util.concurrent.MoreExecutors;
import com.google.common.util.concurrent.Service;
import com.google.common.util.concurrent.ServiceManager;
import com.slack.kaldb.chunk.ChunkCleanerTask;
import com.slack.kaldb.chunk.ChunkManager;
import com.slack.kaldb.config.KaldbConfig;
import com.slack.kaldb.logstore.LogMessage;
import com.slack.kaldb.logstore.search.KaldbDistributedQueryService;
import com.slack.kaldb.logstore.search.KaldbLocalQueryService;
import com.slack.kaldb.proto.config.KaldbConfigs;
import com.slack.kaldb.util.RuntimeHalterImpl;
import com.slack.kaldb.writer.LogMessageTransformer;
import com.slack.kaldb.writer.LogMessageWriterImpl;
import com.slack.kaldb.writer.kafka.KaldbKafkaWriter;
import io.micrometer.core.instrument.Metrics;
import io.micrometer.core.instrument.binder.jvm.ClassLoaderMetrics;
import io.micrometer.core.instrument.binder.jvm.JvmGcMetrics;
import io.micrometer.core.instrument.binder.jvm.JvmMemoryMetrics;
import io.micrometer.core.instrument.binder.jvm.JvmThreadMetrics;
import io.micrometer.core.instrument.binder.system.ProcessorMetrics;
import io.micrometer.prometheus.PrometheusConfig;
import io.micrometer.prometheus.PrometheusMeterRegistry;
import java.io.IOException;
import java.nio.file.Path;
import java.time.Duration;
import java.util.ArrayList;
import java.util.HashSet;
import java.util.Set;
import java.util.concurrent.TimeUnit;
import java.util.concurrent.TimeoutException;
import org.apache.logging.log4j.LogManager;
import org.apache.logging.log4j.core.LoggerContext;
import org.apache.logging.log4j.core.config.Configurator;
import org.slf4j.Logger;
import org.slf4j.LoggerFactory;

/**
 * Main class of Kaldb that sets up the basic infra needed for all the other end points like an a
 * http server, register monitoring libraries, create config manager etc..
 */
public class Kaldb {
  private static final Logger LOG = LoggerFactory.getLogger(Kaldb.class);

  private static final PrometheusMeterRegistry prometheusMeterRegistry =
      new PrometheusMeterRegistry(PrometheusConfig.DEFAULT);
  protected ServiceManager serviceManager;

  public Kaldb(Path configFilePath) throws IOException {
    Metrics.addRegistry(prometheusMeterRegistry);
    KaldbConfig.initFromFile(configFilePath);
  }

  public static void main(String[] args) throws Exception {
    if (args.length == 0) {
      LOG.info("Config file is needed a first argument");
    }
    Path configFilePath = Path.of(args[0]);

    Kaldb kalDb = new Kaldb(configFilePath);
    kalDb.start();
  }

<<<<<<< HEAD
  public void setup() throws Exception {
=======
  public void start() {
>>>>>>> 48b9783e
    setupSystemMetrics();

    Set<Service> services = getServices();
    serviceManager = new ServiceManager(services);
    serviceManager.addListener(getServiceManagerListener(), MoreExecutors.directExecutor());
    addShutdownHook();

    serviceManager.startAsync();
  }

  public static Set<Service> getServices() throws Exception {
    Set<Service> services = new HashSet<>();

    HashSet<KaldbConfigs.NodeRole> roles = new HashSet<>(KaldbConfig.get().getNodeRolesList());

    MetadataStoreService metadataStoreService = new MetadataStoreService(prometheusMeterRegistry);
    services.add(metadataStoreService);

    if (roles.contains(KaldbConfigs.NodeRole.INDEX)) {
      ChunkManager<LogMessage> chunkManager =
          ChunkManager.fromConfig(
              prometheusMeterRegistry,
              metadataStoreService,
              KaldbConfig.get().getIndexerConfig().getServerConfig());
      services.add(chunkManager);

      ChunkCleanerTask<LogMessage> chunkCleanerTask =
          new ChunkCleanerTask<>(
              chunkManager,
              Duration.ofSeconds(KaldbConfig.get().getIndexerConfig().getStaleDurationSecs()));
      services.add(chunkCleanerTask);

      LogMessageTransformer messageTransformer = KaldbIndexer.getLogMessageTransformer();
      LogMessageWriterImpl logMessageWriterImpl =
          new LogMessageWriterImpl(chunkManager, messageTransformer);
      KaldbKafkaWriter kafkaWriter =
          KaldbKafkaWriter.fromConfig(logMessageWriterImpl, prometheusMeterRegistry);
      services.add(kafkaWriter);
      KaldbIndexer indexer = new KaldbIndexer(chunkManager, kafkaWriter);
      services.add(indexer);

      KaldbLocalQueryService<LogMessage> searcher =
          new KaldbLocalQueryService<>(indexer.getChunkManager());
      final int serverPort = KaldbConfig.get().getIndexerConfig().getServerConfig().getServerPort();
      ArmeriaService armeriaService =
          new ArmeriaService(serverPort, prometheusMeterRegistry, searcher, "kalDbIndex");
      services.add(armeriaService);
    }

    if (roles.contains(KaldbConfigs.NodeRole.QUERY)) {
      KaldbDistributedQueryService searcher = new KaldbDistributedQueryService();
      KaldbDistributedQueryService.servers =
          new ArrayList<>(KaldbConfig.get().getQueryConfig().getTmpIndexNodesList());
      final int serverPort = KaldbConfig.get().getQueryConfig().getServerConfig().getServerPort();
      ArmeriaService armeriaService =
          new ArmeriaService(serverPort, prometheusMeterRegistry, searcher, "kalDbQuery");
      services.add(armeriaService);
    }

    return services;
  }

  public static ServiceManager.Listener getServiceManagerListener() {
    return new ServiceManager.Listener() {
      @Override
      public void failure(Service service) {
        LOG.error(
            String.format(
                "Service %s failed with cause %s",
                service.getClass().toString(), service.failureCause().toString()));

        // shutdown if any services enters failure state
        new RuntimeHalterImpl()
            .handleFatal(new Throwable("Shutting down Kaldb due to failed service"));
      }
    };
  }

  public void shutdown() {
    try {
      serviceManager.stopAsync().awaitStopped(30, TimeUnit.SECONDS);

      // Ensure that log4j is the final thing to shut down, so that it available
      // throughout the service manager shutdown lifecycle
      if (LogManager.getContext() instanceof LoggerContext) {
        LOG.info("Shutting down log4j2");
        Configurator.shutdown((LoggerContext) LogManager.getContext());
      } else {
        LOG.error("Unable to shutdown log4j2");
      }
    } catch (TimeoutException timeout) {
      // stopping timed out
    }
  }

  private void addShutdownHook() {
    Runtime.getRuntime().addShutdownHook(new Thread(this::shutdown));
  }

  private static void setupSystemMetrics() {
    // Expose JVM metrics.
    new ClassLoaderMetrics().bindTo(prometheusMeterRegistry);
    new JvmMemoryMetrics().bindTo(prometheusMeterRegistry);
    new JvmGcMetrics().bindTo(prometheusMeterRegistry);
    new ProcessorMetrics().bindTo(prometheusMeterRegistry);
    new JvmThreadMetrics().bindTo(prometheusMeterRegistry);

    LOG.info("Done registering standard JVM metrics for indexer service");
  }
}<|MERGE_RESOLUTION|>--- conflicted
+++ resolved
@@ -62,11 +62,7 @@
     kalDb.start();
   }
 
-<<<<<<< HEAD
-  public void setup() throws Exception {
-=======
-  public void start() {
->>>>>>> 48b9783e
+  public void start() throws Exception {
     setupSystemMetrics();
 
     Set<Service> services = getServices();
