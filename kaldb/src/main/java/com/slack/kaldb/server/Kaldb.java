package com.slack.kaldb.server;

import com.google.common.util.concurrent.MoreExecutors;
import com.google.common.util.concurrent.Service;
import com.google.common.util.concurrent.ServiceManager;
import com.slack.kaldb.chunkManager.CachingChunkManager;
import com.slack.kaldb.chunkManager.ChunkCleanerService;
import com.slack.kaldb.chunkManager.IndexingChunkManager;
<<<<<<< HEAD
import com.slack.kaldb.clusterManager.RecoveryTaskAssignmentService;
import com.slack.kaldb.clusterManager.ReplicaCreatorService;
=======
import com.slack.kaldb.clusterManager.ReplicaCreationService;
>>>>>>> d4e96c61
import com.slack.kaldb.config.KaldbConfig;
import com.slack.kaldb.logstore.LogMessage;
import com.slack.kaldb.logstore.search.KaldbDistributedQueryService;
import com.slack.kaldb.logstore.search.KaldbLocalQueryService;
<<<<<<< HEAD
import com.slack.kaldb.metadata.recovery.RecoveryNodeMetadataStore;
import com.slack.kaldb.metadata.recovery.RecoveryTaskMetadataStore;
=======
import com.slack.kaldb.metadata.replica.ReplicaMetadataStore;
>>>>>>> d4e96c61
import com.slack.kaldb.metadata.search.SearchMetadataStore;
import com.slack.kaldb.metadata.snapshot.SnapshotMetadataStore;
import com.slack.kaldb.metadata.zookeeper.MetadataStore;
import com.slack.kaldb.metadata.zookeeper.MetadataStoreLifecycleManager;
import com.slack.kaldb.metadata.zookeeper.ZookeeperMetadataStoreImpl;
import com.slack.kaldb.proto.config.KaldbConfigs;
import com.slack.kaldb.recovery.RecoveryService;
import com.slack.kaldb.util.RuntimeHalterImpl;
import com.slack.kaldb.writer.LogMessageTransformer;
import com.slack.kaldb.writer.LogMessageWriterImpl;
import com.slack.kaldb.writer.kafka.KaldbKafkaWriter;
import io.micrometer.core.instrument.Metrics;
import io.micrometer.core.instrument.binder.jvm.ClassLoaderMetrics;
import io.micrometer.core.instrument.binder.jvm.JvmGcMetrics;
import io.micrometer.core.instrument.binder.jvm.JvmMemoryMetrics;
import io.micrometer.core.instrument.binder.jvm.JvmThreadMetrics;
import io.micrometer.core.instrument.binder.system.ProcessorMetrics;
import io.micrometer.prometheus.PrometheusConfig;
import io.micrometer.prometheus.PrometheusMeterRegistry;
import java.io.IOException;
import java.nio.file.Path;
import java.time.Duration;
import java.util.*;
import java.util.concurrent.TimeUnit;
import java.util.concurrent.TimeoutException;
import org.apache.logging.log4j.LogManager;
import org.apache.logging.log4j.core.LoggerContext;
import org.apache.logging.log4j.core.config.Configurator;
import org.slf4j.Logger;
import org.slf4j.LoggerFactory;

/**
 * Main class of Kaldb that sets up the basic infra needed for all the other end points like an a
 * http server, register monitoring libraries, create config manager etc..
 */
public class Kaldb {
  private static final Logger LOG = LoggerFactory.getLogger(Kaldb.class);

  private static final PrometheusMeterRegistry prometheusMeterRegistry =
      new PrometheusMeterRegistry(PrometheusConfig.DEFAULT);
  protected ServiceManager serviceManager;
  protected MetadataStore metadataStore;

  public Kaldb(Path configFilePath) throws IOException {
    Metrics.addRegistry(prometheusMeterRegistry);
    KaldbConfig.initFromFile(configFilePath);
  }

  public static void main(String[] args) throws Exception {
    if (args.length == 0) {
      LOG.info("Config file is needed a first argument");
    }
    Path configFilePath = Path.of(args[0]);

    Kaldb kalDb = new Kaldb(configFilePath);
    kalDb.start();
  }

  public void start() throws Exception {
    setupSystemMetrics();

    metadataStore =
        ZookeeperMetadataStoreImpl.fromConfig(
            prometheusMeterRegistry,
            KaldbConfig.get().getMetadataStoreConfig().getZookeeperConfig());

    Set<Service> services = getServices(metadataStore);
    serviceManager = new ServiceManager(services);
    serviceManager.addListener(getServiceManagerListener(), MoreExecutors.directExecutor());
    addShutdownHook();

    serviceManager.startAsync();
  }

  public static Set<Service> getServices(MetadataStore metadataStore) throws Exception {
    Set<Service> services = new HashSet<>();

    HashSet<KaldbConfigs.NodeRole> roles = new HashSet<>(KaldbConfig.get().getNodeRolesList());

    if (roles.contains(KaldbConfigs.NodeRole.INDEX)) {
      IndexingChunkManager<LogMessage> chunkManager =
          IndexingChunkManager.fromConfig(
              prometheusMeterRegistry,
              metadataStore,
              KaldbConfig.get().getIndexerConfig().getServerConfig());
      services.add(chunkManager);

      ChunkCleanerService<LogMessage> chunkCleanerService =
          new ChunkCleanerService<>(
              chunkManager,
              Duration.ofSeconds(KaldbConfig.get().getIndexerConfig().getStaleDurationSecs()));
      services.add(chunkCleanerService);

      LogMessageTransformer messageTransformer = KaldbIndexer.getLogMessageTransformer();
      LogMessageWriterImpl logMessageWriterImpl =
          new LogMessageWriterImpl(chunkManager, messageTransformer);
      KaldbKafkaWriter kafkaWriter =
          KaldbKafkaWriter.fromConfig(logMessageWriterImpl, prometheusMeterRegistry);
      services.add(kafkaWriter);
      KaldbIndexer indexer = new KaldbIndexer(chunkManager, kafkaWriter);
      services.add(indexer);

      KaldbLocalQueryService<LogMessage> searcher =
          new KaldbLocalQueryService<>(indexer.getChunkManager());
      final int serverPort = KaldbConfig.get().getIndexerConfig().getServerConfig().getServerPort();
      ArmeriaService armeriaService =
          new ArmeriaService(serverPort, prometheusMeterRegistry, searcher, "kalDbIndex");
      services.add(armeriaService);
    }

    if (roles.contains(KaldbConfigs.NodeRole.QUERY)) {
      SearchMetadataStore searchMetadataStore = new SearchMetadataStore(metadataStore, true);
      services.add(
          new MetadataStoreLifecycleManager(
              KaldbConfigs.NodeRole.QUERY, Collections.singletonList(searchMetadataStore)));

      KaldbDistributedQueryService searcher = new KaldbDistributedQueryService();
      KaldbDistributedQueryService.servers =
          new ArrayList<>(KaldbConfig.get().getQueryConfig().getTmpIndexNodesList());
      final int serverPort = KaldbConfig.get().getQueryConfig().getServerConfig().getServerPort();
      ArmeriaService armeriaService =
          new ArmeriaService(serverPort, prometheusMeterRegistry, searcher, "kalDbQuery");
      services.add(armeriaService);
    }

    if (roles.contains(KaldbConfigs.NodeRole.CACHE)) {
      CachingChunkManager<LogMessage> chunkManager =
          CachingChunkManager.fromConfig(
              prometheusMeterRegistry,
              metadataStore,
              KaldbConfig.get().getCacheConfig().getServerConfig());
      services.add(chunkManager);

      KaldbLocalQueryService<LogMessage> searcher = new KaldbLocalQueryService<>(chunkManager);
      final int serverPort = KaldbConfig.get().getCacheConfig().getServerConfig().getServerPort();
      ArmeriaService armeriaService =
          new ArmeriaService(serverPort, prometheusMeterRegistry, searcher, "kalDbCache");
      services.add(armeriaService);
    }

    if (roles.contains(KaldbConfigs.NodeRole.MANAGER)) {
      final KaldbConfigs.ManagerConfig managerConfig = KaldbConfig.get().getManagerConfig();
      final int serverPort = managerConfig.getServerConfig().getServerPort();
      ArmeriaService armeriaService =
          new ArmeriaService(serverPort, prometheusMeterRegistry, "kalDbManager");
      services.add(armeriaService);

<<<<<<< HEAD
      ReplicaCreatorService replicaCreatorService =
          new ReplicaCreatorService(metadataStore, prometheusMeterRegistry);
      services.add(replicaCreatorService);

      RecoveryTaskMetadataStore recoveryTaskMetadataStore =
          new RecoveryTaskMetadataStore(metadataStore, true);
      RecoveryNodeMetadataStore recoveryNodeMetadataStore =
          new RecoveryNodeMetadataStore(metadataStore, true);
      services.add(
          new MetadataStoreLifecycleManager(
              KaldbConfigs.NodeRole.MANAGER,
              List.of(recoveryTaskMetadataStore, recoveryNodeMetadataStore)));

      RecoveryTaskAssignmentService recoveryTaskAssignmentService =
          new RecoveryTaskAssignmentService(
              recoveryTaskMetadataStore, recoveryNodeMetadataStore, prometheusMeterRegistry);
      services.add(recoveryTaskAssignmentService);
=======
      ReplicaMetadataStore replicaMetadataStore = new ReplicaMetadataStore(metadataStore, true);
      SnapshotMetadataStore snapshotMetadataStore = new SnapshotMetadataStore(metadataStore, true);
      services.add(
          new MetadataStoreLifecycleManager(
              KaldbConfigs.NodeRole.MANAGER, List.of(replicaMetadataStore, snapshotMetadataStore)));

      ReplicaCreationService replicaCreationService =
          new ReplicaCreationService(
              replicaMetadataStore,
              snapshotMetadataStore,
              managerConfig.getReplicaCreationServiceConfig(),
              managerConfig.getReplicaEvictionServiceConfig(),
              prometheusMeterRegistry);
      services.add(replicaCreationService);
>>>>>>> d4e96c61
    }

    if (roles.contains(KaldbConfigs.NodeRole.RECOVERY)) {
      final KaldbConfigs.RecoveryConfig recoveryConfig = KaldbConfig.get().getRecoveryConfig();
      final int serverPort = recoveryConfig.getServerConfig().getServerPort();

      ArmeriaService armeriaService =
          new ArmeriaService(serverPort, prometheusMeterRegistry, "kaldbRecovery");
      services.add(armeriaService);

      RecoveryService recoveryService =
          new RecoveryService(recoveryConfig, metadataStore, prometheusMeterRegistry);
      services.add(recoveryService);
    }

    return services;
  }

  public static ServiceManager.Listener getServiceManagerListener() {
    return new ServiceManager.Listener() {
      @Override
      public void failure(Service service) {
        LOG.error(
            String.format(
                "Service %s failed with cause %s",
                service.getClass().toString(), service.failureCause().toString()));

        // shutdown if any services enters failure state
        new RuntimeHalterImpl()
            .handleFatal(new Throwable("Shutting down Kaldb due to failed service"));
      }
    };
  }

  public void shutdown() {
    try {
      serviceManager.stopAsync().awaitStopped(30, TimeUnit.SECONDS);
      metadataStore.close();

      // Ensure that log4j is the final thing to shut down, so that it available
      // throughout the service manager shutdown lifecycle
      if (LogManager.getContext() instanceof LoggerContext) {
        LOG.info("Shutting down log4j2");
        Configurator.shutdown((LoggerContext) LogManager.getContext());
      } else {
        LOG.error("Unable to shutdown log4j2");
      }
    } catch (TimeoutException timeout) {
      // stopping timed out
    }
  }

  private void addShutdownHook() {
    Runtime.getRuntime().addShutdownHook(new Thread(this::shutdown));
  }

  private static void setupSystemMetrics() {
    // Expose JVM metrics.
    new ClassLoaderMetrics().bindTo(prometheusMeterRegistry);
    new JvmMemoryMetrics().bindTo(prometheusMeterRegistry);
    new JvmGcMetrics().bindTo(prometheusMeterRegistry);
    new ProcessorMetrics().bindTo(prometheusMeterRegistry);
    new JvmThreadMetrics().bindTo(prometheusMeterRegistry);

    LOG.info("Done registering standard JVM metrics for indexer service");
  }
}<|MERGE_RESOLUTION|>--- conflicted
+++ resolved
@@ -6,22 +6,15 @@
 import com.slack.kaldb.chunkManager.CachingChunkManager;
 import com.slack.kaldb.chunkManager.ChunkCleanerService;
 import com.slack.kaldb.chunkManager.IndexingChunkManager;
-<<<<<<< HEAD
 import com.slack.kaldb.clusterManager.RecoveryTaskAssignmentService;
-import com.slack.kaldb.clusterManager.ReplicaCreatorService;
-=======
 import com.slack.kaldb.clusterManager.ReplicaCreationService;
->>>>>>> d4e96c61
 import com.slack.kaldb.config.KaldbConfig;
 import com.slack.kaldb.logstore.LogMessage;
 import com.slack.kaldb.logstore.search.KaldbDistributedQueryService;
 import com.slack.kaldb.logstore.search.KaldbLocalQueryService;
-<<<<<<< HEAD
 import com.slack.kaldb.metadata.recovery.RecoveryNodeMetadataStore;
 import com.slack.kaldb.metadata.recovery.RecoveryTaskMetadataStore;
-=======
 import com.slack.kaldb.metadata.replica.ReplicaMetadataStore;
->>>>>>> d4e96c61
 import com.slack.kaldb.metadata.search.SearchMetadataStore;
 import com.slack.kaldb.metadata.snapshot.SnapshotMetadataStore;
 import com.slack.kaldb.metadata.zookeeper.MetadataStore;
@@ -44,7 +37,11 @@
 import java.io.IOException;
 import java.nio.file.Path;
 import java.time.Duration;
-import java.util.*;
+import java.util.ArrayList;
+import java.util.Collections;
+import java.util.HashSet;
+import java.util.List;
+import java.util.Set;
 import java.util.concurrent.TimeUnit;
 import java.util.concurrent.TimeoutException;
 import org.apache.logging.log4j.LogManager;
@@ -169,11 +166,8 @@
           new ArmeriaService(serverPort, prometheusMeterRegistry, "kalDbManager");
       services.add(armeriaService);
 
-<<<<<<< HEAD
-      ReplicaCreatorService replicaCreatorService =
-          new ReplicaCreatorService(metadataStore, prometheusMeterRegistry);
-      services.add(replicaCreatorService);
-
+      ReplicaMetadataStore replicaMetadataStore = new ReplicaMetadataStore(metadataStore, true);
+      SnapshotMetadataStore snapshotMetadataStore = new SnapshotMetadataStore(metadataStore, true);
       RecoveryTaskMetadataStore recoveryTaskMetadataStore =
           new RecoveryTaskMetadataStore(metadataStore, true);
       RecoveryNodeMetadataStore recoveryNodeMetadataStore =
@@ -181,18 +175,11 @@
       services.add(
           new MetadataStoreLifecycleManager(
               KaldbConfigs.NodeRole.MANAGER,
-              List.of(recoveryTaskMetadataStore, recoveryNodeMetadataStore)));
-
-      RecoveryTaskAssignmentService recoveryTaskAssignmentService =
-          new RecoveryTaskAssignmentService(
-              recoveryTaskMetadataStore, recoveryNodeMetadataStore, prometheusMeterRegistry);
-      services.add(recoveryTaskAssignmentService);
-=======
-      ReplicaMetadataStore replicaMetadataStore = new ReplicaMetadataStore(metadataStore, true);
-      SnapshotMetadataStore snapshotMetadataStore = new SnapshotMetadataStore(metadataStore, true);
-      services.add(
-          new MetadataStoreLifecycleManager(
-              KaldbConfigs.NodeRole.MANAGER, List.of(replicaMetadataStore, snapshotMetadataStore)));
+              List.of(
+                  replicaMetadataStore,
+                  snapshotMetadataStore,
+                  recoveryTaskMetadataStore,
+                  recoveryNodeMetadataStore)));
 
       ReplicaCreationService replicaCreationService =
           new ReplicaCreationService(
@@ -202,7 +189,11 @@
               managerConfig.getReplicaEvictionServiceConfig(),
               prometheusMeterRegistry);
       services.add(replicaCreationService);
->>>>>>> d4e96c61
+
+      RecoveryTaskAssignmentService recoveryTaskAssignmentService =
+          new RecoveryTaskAssignmentService(
+              recoveryTaskMetadataStore, recoveryNodeMetadataStore, prometheusMeterRegistry);
+      services.add(recoveryTaskAssignmentService);
     }
 
     if (roles.contains(KaldbConfigs.NodeRole.RECOVERY)) {
