--- conflicted
+++ resolved
@@ -2,11 +2,7 @@
 
 import static com.slack.kaldb.util.ArgValidationUtils.ensureTrue;
 
-<<<<<<< HEAD
-import com.google.common.base.Objects;
 import com.slack.kaldb.metadata.search.SearchMetadata;
-=======
->>>>>>> 1f3d8cb6
 import com.slack.kaldb.metadata.snapshot.SnapshotMetadata;
 import java.time.Instant;
 
@@ -89,7 +85,6 @@
 
   public ChunkInfo(String chunkId, long chunkCreationTimeEpochMs, String kafkaPartitionId) {
     // TODO: Should we set the snapshot time to creation time also?
-<<<<<<< HEAD
     this(
         chunkId,
         chunkCreationTimeEpochMs,
@@ -100,9 +95,6 @@
         DEFAULT_MAX_OFFSET,
         kafkaPartitionId,
         "");
-=======
-    this(chunkId, chunkCreationTimeEpochMs, chunkCreationTimeEpochMs, 0, 0, 0, "");
->>>>>>> 1f3d8cb6
   }
 
   public ChunkInfo(
@@ -112,11 +104,8 @@
       long dataStartTimeEpochMs,
       long dataEndTimeEpochMs,
       long chunkSnapshotTimeEpochMs,
-<<<<<<< HEAD
       long maxOffset,
       String kafkaPartitionId,
-=======
->>>>>>> 1f3d8cb6
       String snapshotPath) {
     ensureTrue(chunkId != null && !chunkId.isEmpty(), "Invalid chunk dataset name " + chunkId);
     ensureTrue(
@@ -130,11 +119,8 @@
     this.dataStartTimeEpochMs = dataStartTimeEpochMs;
     this.dataEndTimeEpochMs = dataEndTimeEpochMs;
     this.chunkSnapshotTimeEpochMs = chunkSnapshotTimeEpochMs;
-<<<<<<< HEAD
     this.maxOffset = maxOffset;
     this.kafkaPartitionId = kafkaPartitionId;
-=======
->>>>>>> 1f3d8cb6
     this.snapshotPath = snapshotPath;
   }
 
@@ -212,77 +198,4 @@
       dataEndTimeEpochMs = Math.max(dataEndTimeEpochMs, messageTimeStampMs);
     }
   }
-
-<<<<<<< HEAD
-=======
-  public static ChunkInfo fromSnapshotMetadata(SnapshotMetadata snapshotMetadata) {
-    return new ChunkInfo(
-        snapshotMetadata.snapshotId,
-        Instant.now().toEpochMilli(),
-        snapshotMetadata.endTimeUtc,
-        snapshotMetadata.startTimeUtc,
-        snapshotMetadata.endTimeUtc,
-        snapshotMetadata.endTimeUtc,
-        snapshotMetadata.snapshotPath);
-  }
-
->>>>>>> 1f3d8cb6
-  @Override
-  public String toString() {
-    return "ChunkInfo{"
-        + "chunkId='"
-        + chunkId
-        + ", chunkCreationTimeEpochMs="
-        + chunkCreationTimeEpochMs
-        + ", kafkaPartitionId='"
-        + kafkaPartitionId
-        + ", maxOffset="
-        + maxOffset
-        + ", chunkLastUpdatedTimeEpochMs="
-        + chunkLastUpdatedTimeEpochMs
-        + ", dataStartTimeEpochMs="
-        + dataStartTimeEpochMs
-        + ", dataEndTimeEpochMs="
-        + dataEndTimeEpochMs
-        + ", chunkSnapshotTimeEpochMs="
-        + chunkSnapshotTimeEpochMs
-        + ", snapshotPath='"
-        + snapshotPath
-        + '}';
-  }
-
-  @Override
-  public boolean equals(Object o) {
-    if (this == o) return true;
-    if (o == null || getClass() != o.getClass()) return false;
-    ChunkInfo chunkInfo = (ChunkInfo) o;
-    return chunkCreationTimeEpochMs == chunkInfo.chunkCreationTimeEpochMs
-        && maxOffset == chunkInfo.maxOffset
-        && chunkLastUpdatedTimeEpochMs == chunkInfo.chunkLastUpdatedTimeEpochMs
-        && dataStartTimeEpochMs == chunkInfo.dataStartTimeEpochMs
-        && dataEndTimeEpochMs == chunkInfo.dataEndTimeEpochMs
-        && chunkSnapshotTimeEpochMs == chunkInfo.chunkSnapshotTimeEpochMs
-<<<<<<< HEAD
-        && Objects.equal(chunkId, chunkInfo.chunkId)
-        && Objects.equal(kafkaPartitionId, chunkInfo.kafkaPartitionId)
-        && Objects.equal(snapshotPath, chunkInfo.snapshotPath);
-=======
-        && Objects.equals(chunkId, chunkInfo.chunkId)
-        && Objects.equals(snapshotPath, chunkInfo.snapshotPath);
->>>>>>> 1f3d8cb6
-  }
-
-  @Override
-  public int hashCode() {
-    return Objects.hashCode(
-        chunkId,
-        chunkCreationTimeEpochMs,
-        kafkaPartitionId,
-        maxOffset,
-        chunkLastUpdatedTimeEpochMs,
-        dataStartTimeEpochMs,
-        dataEndTimeEpochMs,
-        chunkSnapshotTimeEpochMs,
-        snapshotPath);
-  }
 }