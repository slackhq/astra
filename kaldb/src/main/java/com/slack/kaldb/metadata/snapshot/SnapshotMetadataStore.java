package com.slack.kaldb.metadata.snapshot;

import com.slack.kaldb.metadata.core.PersistentMutableMetadataStore;
import com.slack.kaldb.metadata.zookeeper.MetadataStore;
import org.slf4j.Logger;
import org.slf4j.LoggerFactory;

public class SnapshotMetadataStore extends PersistentMutableMetadataStore<SnapshotMetadata> {
  public static final String SNAPSHOT_METADATA_STORE_ZK_PATH = "/snapshots";

  private static final Logger LOG = LoggerFactory.getLogger(SnapshotMetadataStore.class);

  // TODO: Consider restricting the update methods to only update live nodes only?

  public SnapshotMetadataStore(MetadataStore metadataStore, boolean shouldCache) throws Exception {
    super(
<<<<<<< HEAD
        shouldCache, true, snapshotStorePath, metadataStore, new SnapshotMetadataSerializer(), LOG);
=======
        shouldCache,
        true,
        SNAPSHOT_METADATA_STORE_ZK_PATH,
        metadataStore,
        new SnapshotMetadataSerializer(),
        LOG);
>>>>>>> ca2d0544
  }
}<|MERGE_RESOLUTION|>--- conflicted
+++ resolved
@@ -14,15 +14,11 @@
 
   public SnapshotMetadataStore(MetadataStore metadataStore, boolean shouldCache) throws Exception {
     super(
-<<<<<<< HEAD
-        shouldCache, true, snapshotStorePath, metadataStore, new SnapshotMetadataSerializer(), LOG);
-=======
         shouldCache,
         true,
         SNAPSHOT_METADATA_STORE_ZK_PATH,
         metadataStore,
         new SnapshotMetadataSerializer(),
         LOG);
->>>>>>> ca2d0544
   }
 }