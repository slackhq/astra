package com.slack.kaldb.recovery;

import static com.slack.kaldb.server.KaldbConfig.DEFAULT_START_STOP_DURATION;
import static com.slack.kaldb.server.ValidateKaldbConfig.INDEXER_DATA_TRANSFORMER_MAP;

import com.google.common.annotations.VisibleForTesting;
import com.google.common.collect.ImmutableList;
import com.google.common.util.concurrent.AbstractIdleService;
import com.google.common.util.concurrent.ThreadFactoryBuilder;
import com.google.protobuf.TextFormat;
import com.slack.kaldb.blobfs.BlobFs;
import com.slack.kaldb.chunk.SearchContext;
import com.slack.kaldb.chunkManager.RecoveryChunkManager;
import com.slack.kaldb.logstore.LogMessage;
import com.slack.kaldb.metadata.core.KaldbMetadataStoreChangeListener;
import com.slack.kaldb.metadata.recovery.RecoveryNodeMetadata;
import com.slack.kaldb.metadata.recovery.RecoveryNodeMetadataStore;
import com.slack.kaldb.metadata.recovery.RecoveryTaskMetadata;
import com.slack.kaldb.metadata.recovery.RecoveryTaskMetadataStore;
import com.slack.kaldb.metadata.search.SearchMetadataStore;
import com.slack.kaldb.metadata.snapshot.SnapshotMetadataStore;
import com.slack.kaldb.metadata.zookeeper.MetadataStore;
import com.slack.kaldb.proto.config.KaldbConfigs;
import com.slack.kaldb.proto.metadata.Metadata;
import com.slack.kaldb.writer.LogMessageTransformer;
import com.slack.kaldb.writer.LogMessageWriterImpl;
import com.slack.kaldb.writer.kafka.KaldbKafkaConsumer;
import io.micrometer.core.instrument.Counter;
import io.micrometer.core.instrument.MeterRegistry;
import io.micrometer.core.instrument.Tag;
import java.time.Instant;
import java.util.Collection;
import java.util.Map;
import java.util.concurrent.ExecutorService;
import java.util.concurrent.Executors;
import java.util.concurrent.TimeUnit;
import org.apache.kafka.clients.admin.AdminClient;
import org.apache.kafka.clients.admin.AdminClientConfig;
import org.apache.kafka.clients.admin.ListOffsetsResult;
import org.apache.kafka.clients.admin.OffsetSpec;
import org.apache.kafka.common.TopicPartition;
import org.slf4j.Logger;
import org.slf4j.LoggerFactory;

/**
 * The recovery service is intended to be executed on a recovery node, and is responsible for
 * fulfilling recovery assignments provided from the cluster manager.
 *
 * <p>When the recovery service starts it advertises its availability by creating a recovery node,
 * and then subscribing to any state changes. Upon receiving an assignment from the cluster manager
 * the recovery service will delegate the recovery task to an executor service. Once the recovery
 * task has been completed, the recovery node will make itself available again for assignment.
 *
 * <p>Look at handleRecoveryTaskAssignment method understand the implementation and limitations of
 * the current implementation.
 */
public class RecoveryService extends AbstractIdleService {
  private static final Logger LOG = LoggerFactory.getLogger(RecoveryService.class);

  private final SearchContext searchContext;
  private final MetadataStore metadataStore;
  private final MeterRegistry meterRegistry;
  private final BlobFs blobFs;
  private final KaldbConfigs.KaldbConfig kaldbConfig;
  private final AdminClient adminClient;

  private RecoveryNodeMetadataStore recoveryNodeMetadataStore;
  private RecoveryNodeMetadataStore recoveryNodeListenerMetadataStore;
  private RecoveryTaskMetadataStore recoveryTaskMetadataStore;
  private SnapshotMetadataStore snapshotMetadataStore;
  private final ExecutorService executorService;

  private Metadata.RecoveryNodeMetadata.RecoveryNodeState recoveryNodeLastKnownState;

  public static final String RECOVERY_NODE_ASSIGNMENT_RECEIVED =
      "recovery_node_assignment_received";
  public static final String RECOVERY_NODE_ASSIGNMENT_SUCCESS = "recovery_node_assignment_success";
  public static final String RECOVERY_NODE_ASSIGNMENT_FAILED = "recovery_node_assignment_failed";
  public static final String RECORDS_NO_LONGER_AVAILABLE = "records_no_longer_available";
  protected final Counter recoveryNodeAssignmentReceived;
  protected final Counter recoveryNodeAssignmentSuccess;
  protected final Counter recoveryNodeAssignmentFailed;
  protected final Counter recoveryRecordsNoLongerAvailable;
  private SearchMetadataStore searchMetadataStore;

  public RecoveryService(
      KaldbConfigs.KaldbConfig kaldbConfig,
      MetadataStore metadataStore,
      MeterRegistry meterRegistry,
      BlobFs blobFs) {
    this.metadataStore = metadataStore;
    this.searchContext =
        SearchContext.fromConfig(kaldbConfig.getRecoveryConfig().getServerConfig());
    this.meterRegistry = meterRegistry;
    this.blobFs = blobFs;
    this.kaldbConfig = kaldbConfig;

    adminClient =
        AdminClient.create(
            Map.of(
                AdminClientConfig.BOOTSTRAP_SERVERS_CONFIG,
                kaldbConfig.getKafkaConfig().getKafkaBootStrapServers(),
                AdminClientConfig.REQUEST_TIMEOUT_MS_CONFIG,
                "5000"));

    // we use a single thread executor to allow operations for this recovery node to queue,
    // guaranteeing that they are executed in the order they were received
    this.executorService =
        Executors.newSingleThreadExecutor(
            new ThreadFactoryBuilder()
                .setUncaughtExceptionHandler(
                    (t, e) -> LOG.error("Exception on thread {}: {}", t.getName(), e))
                .setNameFormat("recovery-service-%d")
                .build());

    Collection<Tag> meterTags = ImmutableList.of(Tag.of("nodeHostname", searchContext.hostname));
    recoveryNodeAssignmentReceived =
        meterRegistry.counter(RECOVERY_NODE_ASSIGNMENT_RECEIVED, meterTags);
    recoveryNodeAssignmentSuccess =
        meterRegistry.counter(RECOVERY_NODE_ASSIGNMENT_SUCCESS, meterTags);
    recoveryNodeAssignmentFailed =
        meterRegistry.counter(RECOVERY_NODE_ASSIGNMENT_FAILED, meterTags);
    recoveryRecordsNoLongerAvailable =
        meterRegistry.counter(RECORDS_NO_LONGER_AVAILABLE, meterTags);
  }

  @Override
  protected void startUp() throws Exception {
    LOG.info("Starting recovery service");

    recoveryNodeMetadataStore = new RecoveryNodeMetadataStore(metadataStore, false);
    recoveryTaskMetadataStore = new RecoveryTaskMetadataStore(metadataStore, false);
    snapshotMetadataStore = new SnapshotMetadataStore(metadataStore, false);
    searchMetadataStore = new SearchMetadataStore(metadataStore, false);

    recoveryNodeMetadataStore.createSync(
        new RecoveryNodeMetadata(
            searchContext.hostname,
            Metadata.RecoveryNodeMetadata.RecoveryNodeState.FREE,
            "",
            Instant.now().toEpochMilli()));
    recoveryNodeLastKnownState = Metadata.RecoveryNodeMetadata.RecoveryNodeState.FREE;

    recoveryNodeListenerMetadataStore =
        new RecoveryNodeMetadataStore(metadataStore, searchContext.hostname, true);
    recoveryNodeListenerMetadataStore.addListener(recoveryNodeListener());
  }

  @Override
  protected void shutDown() throws Exception {
    LOG.info("Closing the recovery service");

    // Immediately shutdown recovery tasks. Any incomplete recovery tasks will be picked up by
    // another recovery node so we don't need to wait for processing to complete.
    executorService.shutdownNow();

    searchMetadataStore.close();
    snapshotMetadataStore.close();
    recoveryNodeListenerMetadataStore.close();
    recoveryNodeMetadataStore.close();

    LOG.info("Closed the recovery service");
  }

  private KaldbMetadataStoreChangeListener recoveryNodeListener() {
    return () -> {
      RecoveryNodeMetadata recoveryNodeMetadata =
          recoveryNodeMetadataStore.getNodeSync(searchContext.hostname);
      Metadata.RecoveryNodeMetadata.RecoveryNodeState newRecoveryNodeState =
          recoveryNodeMetadata.recoveryNodeState;

      if (newRecoveryNodeState.equals(Metadata.RecoveryNodeMetadata.RecoveryNodeState.ASSIGNED)) {
        LOG.info("Recovery node - ASSIGNED received");
        recoveryNodeAssignmentReceived.increment();
        if (!recoveryNodeLastKnownState.equals(
            Metadata.RecoveryNodeMetadata.RecoveryNodeState.FREE)) {
          LOG.warn(
              "Unexpected state transition from {} to {}",
              recoveryNodeLastKnownState,
              newRecoveryNodeState);
        }
        executorService.execute(() -> handleRecoveryTaskAssignment(recoveryNodeMetadata));
      }
      recoveryNodeLastKnownState = newRecoveryNodeState;
    };
  }

  /**
   * This method is invoked after the cluster manager has assigned a recovery node a task. As part
   * of handling a task assignment we update the recovery node state to recovering once we start the
   * recovery process. If the recovery succeeds, we delete the recovery task and set node to free.
   * If the recovery task fails, we set the node to free so the recovery task can be assigned to
   * another node again.
   *
   * <p>Currently, we expect each recovery task to create one chunk. We don't support multiple
   * chunks per recovery task for a few reasons. It keeps the recovery protocol very simple since we
   * don't have to deal with partial chunk upload failures. By creating only one chunk per recovery
   * task, the runtime and resource utilization of an individual recovery task is bounded and
   * predictable, so it's easy to plan capacity for it. We get implicit parallelism in execution by
   * adding more recovery nodes and there is no need for additional mechanisms for parallelizing
   * execution.
   *
   * <p>TODO: Re-queuing failed re-assignment task will lead to wasted resources if recovery always
   * fails. To break this cycle add a enqueue_count value to recovery task so we can stop recovering
   * it if the task fails a certain number of times.
   */
  private void handleRecoveryTaskAssignment(RecoveryNodeMetadata recoveryNodeMetadata) {
    try {
      setRecoveryNodeMetadataState(Metadata.RecoveryNodeMetadata.RecoveryNodeState.RECOVERING);
      RecoveryTaskMetadata recoveryTaskMetadata =
          recoveryTaskMetadataStore.getNodeSync(recoveryNodeMetadata.recoveryTaskName);

      boolean success = handleRecoveryTask(recoveryTaskMetadata);
      if (success) {
        // delete the completed recovery task on success
        recoveryTaskMetadataStore.deleteSync(recoveryTaskMetadata.name);
        setRecoveryNodeMetadataState(Metadata.RecoveryNodeMetadata.RecoveryNodeState.FREE);
        recoveryNodeAssignmentSuccess.increment();
      } else {
        setRecoveryNodeMetadataState(Metadata.RecoveryNodeMetadata.RecoveryNodeState.FREE);
        recoveryNodeAssignmentFailed.increment();
      }
    } catch (Exception e) {
      setRecoveryNodeMetadataState(Metadata.RecoveryNodeMetadata.RecoveryNodeState.FREE);
      LOG.error("Failed to complete recovery node task assignment", e);
      recoveryNodeAssignmentFailed.increment();
    }
  }

  /**
   * This method does the recovery work from a recovery task. A recovery task indicates the start
   * and end offset of a kafka partition to index. To do the recovery work, we create a recovery
   * chunk manager, create a kafka consumer for the recovery partition, indexes the data in
   * parallel, uploads the data to S3 and closes all the components correctly. We return true if the
   * operation succeeded.
   */
  @VisibleForTesting
  boolean handleRecoveryTask(RecoveryTaskMetadata recoveryTaskMetadata) {
    LOG.info("Started handling the recovery task: {}", recoveryTaskMetadata);
    long startTime = System.nanoTime();

    PartitionOffsets partitionOffsets =
        validateKafkaOffsets(
            adminClient, recoveryTaskMetadata, kaldbConfig.getKafkaConfig().getKafkaTopic());
    long offsetsValidatedTime = System.nanoTime();
    long consumerPreparedTime = 0, messagesConsumedTime = 0, rolloversCompletedTime = 0;

    if (partitionOffsets != null) {
      RecoveryTaskMetadata validatedRecoveryTask =
          new RecoveryTaskMetadata(
              recoveryTaskMetadata.name,
              recoveryTaskMetadata.partitionId,
              partitionOffsets.startOffset,
              partitionOffsets.endOffset,
              recoveryTaskMetadata.createdTimeEpochMs);

      if (partitionOffsets.startOffset != recoveryTaskMetadata.startOffset
          || recoveryTaskMetadata.endOffset != partitionOffsets.endOffset) {
        recoveryRecordsNoLongerAvailable.increment(
            (partitionOffsets.startOffset - recoveryTaskMetadata.startOffset)
                + (partitionOffsets.endOffset - recoveryTaskMetadata.endOffset));
      }

      try {
        RecoveryChunkManager<LogMessage> chunkManager =
            RecoveryChunkManager.fromConfig(
                meterRegistry,
                searchMetadataStore,
                snapshotMetadataStore,
                kaldbConfig.getIndexerConfig(),
                blobFs,
                kaldbConfig.getS3Config());
        // Ingest data in parallel
        LogMessageTransformer messageTransformer =
            INDEXER_DATA_TRANSFORMER_MAP.get(kaldbConfig.getIndexerConfig().getDataTransformer());
        LogMessageWriterImpl logMessageWriterImpl =
            new LogMessageWriterImpl(chunkManager, messageTransformer);
        KaldbKafkaConsumer kafkaConsumer =
            KaldbKafkaConsumer.fromConfig(
                makeKafkaConfig(kaldbConfig.getKafkaConfig(), validatedRecoveryTask.partitionId),
                logMessageWriterImpl,
                meterRegistry);

        kafkaConsumer.prepConsumerForConsumption(validatedRecoveryTask.startOffset);
        consumerPreparedTime = System.nanoTime();
        kafkaConsumer.consumeMessagesBetweenOffsetsInParallel(
            KaldbKafkaConsumer.KAFKA_POLL_TIMEOUT_MS,
            validatedRecoveryTask.startOffset,
            validatedRecoveryTask.endOffset);
        messagesConsumedTime = System.nanoTime();
        // Wait for chunks to upload.
        boolean success = chunkManager.waitForRollOvers();
        rolloversCompletedTime = System.nanoTime();
        // Close the recovery chunk manager and kafka consumer.
        kafkaConsumer.close();
        chunkManager.stopAsync();
        chunkManager.awaitTerminated(DEFAULT_START_STOP_DURATION);
        LOG.info("Finished handling the recovery task: {}", validatedRecoveryTask);
        return success;
      } catch (Exception ex) {
        LOG.error("Exception in recovery task [{}]: {}", validatedRecoveryTask, ex);
        return false;
      } finally {
        long endTime = System.nanoTime();
        LOG.info(
            "Recovery task {} took {}µs, (subtask times offset validation {}, consumer prep {}, msg consumption {}, rollover {})",
            recoveryTaskMetadata,
            TimeUnit.MICROSECONDS.convert(endTime - startTime, TimeUnit.NANOSECONDS),
            TimeUnit.MICROSECONDS.convert(offsetsValidatedTime - startTime, TimeUnit.NANOSECONDS),
            TimeUnit.MICROSECONDS.convert(
                consumerPreparedTime - offsetsValidatedTime, TimeUnit.NANOSECONDS),
            TimeUnit.MICROSECONDS.convert(
                messagesConsumedTime - consumerPreparedTime, TimeUnit.NANOSECONDS),
            TimeUnit.MICROSECONDS.convert(
                rolloversCompletedTime - messagesConsumedTime, TimeUnit.NANOSECONDS));
      }
    } else {
<<<<<<< HEAD
      LOG.info(
          "Recovery task {} data no longer available in Kafka (validation time {}µs)",
          recoveryTaskMetadata,
          TimeUnit.MICROSECONDS.convert(offsetsValidatedTime - startTime, TimeUnit.NANOSECONDS));
=======
      recoveryRecordsNoLongerAvailable.increment(
          recoveryTaskMetadata.endOffset - recoveryTaskMetadata.startOffset + 1);
      LOG.info("Recovery task {} data no longer available in Kafka", recoveryTaskMetadata);
>>>>>>> 8afbb5c5
      return true;
    }
  }

  // Replace the Kafka PartitionId from the kafkaConfig added.
  private KaldbConfigs.KafkaConfig makeKafkaConfig(
      KaldbConfigs.KafkaConfig kafkaConfig, String partitionId) throws TextFormat.ParseException {
    KaldbConfigs.KafkaConfig.Builder builder = KaldbConfigs.KafkaConfig.newBuilder();
    TextFormat.merge(kafkaConfig.toString(), builder);
    builder.setKafkaTopicPartition(partitionId);
    return builder.build();
  }

  private void setRecoveryNodeMetadataState(
      Metadata.RecoveryNodeMetadata.RecoveryNodeState newRecoveryNodeState) {
    RecoveryNodeMetadata recoveryNodeMetadata =
        recoveryNodeMetadataStore.getNodeSync(searchContext.hostname);
    RecoveryNodeMetadata updatedRecoveryNodeMetadata =
        new RecoveryNodeMetadata(
            recoveryNodeMetadata.name,
            newRecoveryNodeState,
            newRecoveryNodeState.equals(Metadata.RecoveryNodeMetadata.RecoveryNodeState.FREE)
                ? ""
                : recoveryNodeMetadata.recoveryTaskName,
            Instant.now().toEpochMilli());
    recoveryNodeMetadataStore.updateSync(updatedRecoveryNodeMetadata);
  }

  /**
   * Adjusts the offsets from the recovery task based on the availability of the offsets in Kafka.
   * Returns <code>null</code> if the offsets specified in the recovery task are completely
   * unavailable in Kafka.
   */
  @VisibleForTesting
  static PartitionOffsets validateKafkaOffsets(
      AdminClient adminClient, RecoveryTaskMetadata recoveryTask, String kafkaTopic) {
    TopicPartition topicPartition =
        KaldbKafkaConsumer.getTopicPartition(kafkaTopic, recoveryTask.partitionId);
    long earliestKafkaOffset =
        getPartitionOffset(adminClient, topicPartition, OffsetSpec.earliest());
    long newStartOffset = recoveryTask.startOffset;
    long newEndOffset = recoveryTask.endOffset;

    if (earliestKafkaOffset > recoveryTask.endOffset) {
      LOG.warn(
          "Entire task range ({}-{}) on topic {} is unavailable in Kafka (earliest offset: {})",
          recoveryTask.startOffset,
          recoveryTask.endOffset,
          topicPartition,
          earliestKafkaOffset);
      return null;
    }

    long latestKafkaOffset = getPartitionOffset(adminClient, topicPartition, OffsetSpec.latest());
    if (latestKafkaOffset < recoveryTask.startOffset) {
      // this should never happen, but if it somehow did, it would result in an infinite
      // loop in the consumeMessagesBetweenOffsetsInParallel method
      LOG.warn(
          "Entire task range ({}-{}) on topic {} is unavailable in Kafka (latest offset: {})",
          recoveryTask.startOffset,
          recoveryTask.endOffset,
          topicPartition,
          latestKafkaOffset);
      return null;
    }

    if (recoveryTask.startOffset < earliestKafkaOffset) {
      LOG.warn(
          "Partial loss of messages in recovery task. Start offset {}, earliest available offset {}",
          recoveryTask.startOffset,
          earliestKafkaOffset);
      newStartOffset = earliestKafkaOffset;
    }
    if (recoveryTask.endOffset > latestKafkaOffset) {
      // this should never happen, but if it somehow did, the requested recovery range should
      // be adjusted down to the latest available offset in Kafka
      LOG.warn(
          "Partial loss of messages in recovery task. End offset {}, latest available offset {}",
          recoveryTask.endOffset,
          latestKafkaOffset);
      newEndOffset = latestKafkaOffset;
    }

    return new PartitionOffsets(newStartOffset, newEndOffset);
  }

  /**
   * Returns the specified offset (earliest, latest, timestamp) of the specified Kafka topic and
   * partition
   *
   * @return current offset or -1 if an error was encountered
   */
  @VisibleForTesting
  static long getPartitionOffset(
      AdminClient adminClient, TopicPartition topicPartition, OffsetSpec offsetSpec) {
    ListOffsetsResult offsetResults = adminClient.listOffsets(Map.of(topicPartition, offsetSpec));
    long offset = -1;
    try {
      offset = offsetResults.partitionResult(topicPartition).get().offset();
      return offset;
    } catch (Exception e) {
      LOG.error("Interrupted getting partition offset", e);
      return -1;
    }
  }

  static class PartitionOffsets {
    long startOffset;
    long endOffset;

    public PartitionOffsets(long startOffset, long endOffset) {
      this.startOffset = startOffset;
      this.endOffset = endOffset;
    }
  }
}<|MERGE_RESOLUTION|>--- conflicted
+++ resolved
@@ -315,16 +315,12 @@
                 rolloversCompletedTime - messagesConsumedTime, TimeUnit.NANOSECONDS));
       }
     } else {
-<<<<<<< HEAD
       LOG.info(
           "Recovery task {} data no longer available in Kafka (validation time {}µs)",
           recoveryTaskMetadata,
           TimeUnit.MICROSECONDS.convert(offsetsValidatedTime - startTime, TimeUnit.NANOSECONDS));
-=======
       recoveryRecordsNoLongerAvailable.increment(
           recoveryTaskMetadata.endOffset - recoveryTaskMetadata.startOffset + 1);
-      LOG.info("Recovery task {} data no longer available in Kafka", recoveryTaskMetadata);
->>>>>>> 8afbb5c5
       return true;
     }
   }
