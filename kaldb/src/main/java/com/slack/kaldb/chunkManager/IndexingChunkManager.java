--- conflicted
+++ resolved
@@ -402,19 +402,4 @@
         SearchContext.fromConfig(indexerConfig.getServerConfig()),
         indexerConfig);
   }
-<<<<<<< HEAD
-
-  @Deprecated
-  @VisibleForTesting
-  public SnapshotMetadataStore getSnapshotMetadataStore() {
-    return snapshotMetadataStore;
-  }
-
-  @Deprecated
-  @VisibleForTesting
-  public SearchMetadataStore getSearchMetadataStore() {
-    return searchMetadataStore;
-  }
-=======
->>>>>>> f5a86d93
 }