syntax = "proto3";

package slack.proto.kaldb;

option java_package = "com.slack.kaldb.proto.config";

enum NodeRole {
    INDEX = 0;
    QUERY = 1;
    CACHE = 2;
};

message KaldbConfig {
    KafkaConfig kafkaConfig = 1;
    S3Config s3Config = 2;
    IndexerConfig indexerConfig = 3;
    QueryServiceConfig queryConfig = 4;
    MetadataStoreConfig metadataStoreConfig = 5;
    repeated NodeRole nodeRoles = 6;
<<<<<<< HEAD
=======
    TracingConfig tracingConfig = 7;
>>>>>>> 9343a62e
}

message KafkaConfig {
    string kafkaTopic = 1;
    string kafkaTopicPartition = 2;
    string kafkaBootStrapServers = 3;
    string kafkaClientGroup = 4;
    string enableKafkaAutoCommit = 5;
    string kafkaAutoCommitInterval = 6;
    string kafkaSessionTimeout = 7;
}

message MetadataStoreConfig {
    ZookeeperConfig zookeeperConfig = 1;
}

message ZookeeperConfig {
    string zkConnectString = 1;
    string zkPathPrefix = 2;
<<<<<<< HEAD
    int32 zkSessionTimeoutMs = 3;
    int32 zkConnectionTimeoutMs = 4;
    int32 sleepBetweenRetriesMs = 5;
=======
    int64 zkSessionTimeoutMs = 3;
    int64 zkConnectionTimeoutMs = 4;
    int64 sleepBetweenRetriesMs = 5;
>>>>>>> 9343a62e
}

message S3Config {
    string s3AccessKey = 1;
    string s3SecretKey = 2;
    string s3Region = 3;
    string s3EndPoint = 4;
    string s3Bucket = 5;
}

message TracingConfig {
    string zipkinEndpoint = 1;
}

message QueryServiceConfig {
    int32 serverPort = 1;
}

message IndexerConfig {
    int64 maxMessagesPerChunk = 1;
    int64 maxBytesPerChunk = 2;
    int64 commitDurationSecs = 3;
    int64 refreshDurationSecs = 4;
    int64 staleDurationSecs= 5;
    string dataTransformer = 6;
    string dataDirectory = 7;
    int32 serverPort = 8;
}<|MERGE_RESOLUTION|>--- conflicted
+++ resolved
@@ -17,10 +17,7 @@
     QueryServiceConfig queryConfig = 4;
     MetadataStoreConfig metadataStoreConfig = 5;
     repeated NodeRole nodeRoles = 6;
-<<<<<<< HEAD
-=======
     TracingConfig tracingConfig = 7;
->>>>>>> 9343a62e
 }
 
 message KafkaConfig {
@@ -40,15 +37,9 @@
 message ZookeeperConfig {
     string zkConnectString = 1;
     string zkPathPrefix = 2;
-<<<<<<< HEAD
     int32 zkSessionTimeoutMs = 3;
     int32 zkConnectionTimeoutMs = 4;
     int32 sleepBetweenRetriesMs = 5;
-=======
-    int64 zkSessionTimeoutMs = 3;
-    int64 zkConnectionTimeoutMs = 4;
-    int64 sleepBetweenRetriesMs = 5;
->>>>>>> 9343a62e
 }
 
 message S3Config {
