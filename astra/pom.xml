--- conflicted
+++ resolved
@@ -117,11 +117,7 @@
         <dependency>
             <groupId>io.netty</groupId>
             <artifactId>netty-codec-http</artifactId>
-<<<<<<< HEAD
-            <version>4.2.5.Final</version>
-=======
             <version>4.2.6.Final</version>
->>>>>>> a50565cb
         </dependency>
 
         <!-- Apache curator dependencies -->
