--- conflicted
+++ resolved
@@ -31,12 +31,8 @@
         <log4j.version>2.25.0</log4j.version>
         <aws.sdk.version>2.31.73</aws.sdk.version>
         <error.prone.version>2.38.0</error.prone.version>
-<<<<<<< HEAD
-        <junit.jupiter.version>5.13.1</junit.jupiter.version>
+        <junit.jupiter.version>5.13.2</junit.jupiter.version>
         <jetcd.version>0.8.5</jetcd.version>
-=======
-        <junit.jupiter.version>5.13.2</junit.jupiter.version>
->>>>>>> 06f8af91
     </properties>
 
     <repositories>
