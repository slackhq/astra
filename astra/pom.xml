--- conflicted
+++ resolved
@@ -29,18 +29,11 @@
         <lucene.version>9.7.0</lucene.version>
         <opensearch.version>2.11.1</opensearch.version>
         <curator.version>5.8.0</curator.version>
-<<<<<<< HEAD
-        <log4j.version>2.24.3</log4j.version>
+        <log4j.version>2.25.2</log4j.version>
         <aws.sdk.version>2.35.6</aws.sdk.version>
-        <error.prone.version>2.38.0</error.prone.version>
-        <junit.jupiter.version>5.13.1</junit.jupiter.version>
-=======
-        <log4j.version>2.25.2</log4j.version>
-        <aws.sdk.version>2.35.0</aws.sdk.version>
         <error.prone.version>2.42.0</error.prone.version>
         <junit.jupiter.version>6.0.0</junit.jupiter.version>
         <jetcd.version>0.8.5</jetcd.version>
->>>>>>> e4b74b9e
     </properties>
 
     <repositories>
