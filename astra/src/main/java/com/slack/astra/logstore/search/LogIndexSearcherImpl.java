package com.slack.astra.logstore.search;

import static com.slack.astra.util.ArgValidationUtils.ensureNonEmptyString;
import static com.slack.astra.util.ArgValidationUtils.ensureTrue;

import brave.ScopedSpan;
import brave.Tracing;
import com.google.common.annotations.VisibleForTesting;
import com.google.common.base.Stopwatch;
import com.slack.astra.logstore.LogMessage;
import com.slack.astra.logstore.LogMessage.SystemField;
import com.slack.astra.logstore.LogWireMessage;
import com.slack.astra.logstore.opensearch.OpenSearchAdapter;
import com.slack.astra.logstore.search.aggregations.AggBuilder;
import com.slack.astra.metadata.schema.LuceneFieldDef;
import com.slack.astra.util.JsonUtil;
import java.io.IOException;
import java.nio.file.Path;
import java.util.ArrayList;
import java.util.Collections;
import java.util.List;
import java.util.Map;
import java.util.concurrent.ConcurrentHashMap;
import java.util.concurrent.TimeUnit;
import java.util.stream.Collectors;
import org.apache.lucene.search.CollectorManager;
import org.apache.lucene.search.IndexSearcher;
import org.apache.lucene.search.MultiCollectorManager;
import org.apache.lucene.search.Query;
import org.apache.lucene.search.ReferenceManager;
import org.apache.lucene.search.ScoreDoc;
import org.apache.lucene.search.SearcherManager;
import org.apache.lucene.search.Sort;
import org.apache.lucene.search.SortField;
import org.apache.lucene.search.SortField.Type;
import org.apache.lucene.search.TopFieldCollector;
import org.apache.lucene.search.TopFieldDocs;
import org.apache.lucene.store.MMapDirectory;
import org.opensearch.index.query.QueryBuilder;
import org.opensearch.search.aggregations.AggregatorFactories;
import org.opensearch.search.aggregations.InternalAggregation;
import org.slf4j.Logger;
import org.slf4j.LoggerFactory;

/*
 * A wrapper around lucene that helps us search a single index containing logs.
 * TODO: Add template type to this class definition.
 */
public class LogIndexSearcherImpl implements LogIndexSearcher<LogMessage> {
  private static final Logger LOG = LoggerFactory.getLogger(LogIndexSearcherImpl.class);

  private final SearcherManager searcherManager;

  private final OpenSearchAdapter openSearchAdapter;

  private final ReferenceManager.RefreshListener refreshListener;

  // This feature flag enables using OpenSearch to parse our aggregations, rather than using the
  // home-rolled
  // aggregation parsing we're currently using
  private final Boolean useOpenSearchAggregationParsing;

  @VisibleForTesting
  public static SearcherManager searcherManagerFromPath(Path path) throws IOException {
    MMapDirectory directory = new MMapDirectory(path);
    return new SearcherManager(directory, null);
  }

  public LogIndexSearcherImpl(
      SearcherManager searcherManager, ConcurrentHashMap<String, LuceneFieldDef> chunkSchema) {
    this.openSearchAdapter = new OpenSearchAdapter(chunkSchema);
    this.refreshListener =
        new ReferenceManager.RefreshListener() {
          @Override
          public void beforeRefresh() {
            // no-op
          }

          @Override
          public void afterRefresh(boolean didRefresh) {
            openSearchAdapter.reloadSchema();
          }
        };
    this.searcherManager = searcherManager;
    this.searcherManager.addListener(refreshListener);

    // initialize the adapter with whatever the default schema is
<<<<<<< HEAD
    openSearchAdapter.reloadSchema();

    this.useOpenSearchAggregationParsing =
        Boolean.parseBoolean(
            System.getProperty("astra.query.useOpenSearchAggregationParsing", "false"));
=======
    openSearchAdapter.loadSchema();
>>>>>>> ead5138e
  }

  @Override
  public SearchResult<LogMessage> search(
      String dataset,
      int howMany,
      AggBuilder aggBuilder,
      QueryBuilder queryBuilder,
      SourceFieldFilter sourceFieldFilter,
      AggregatorFactories.Builder aggregatorFactoriesBuilder) {

    ensureNonEmptyString(dataset, "dataset should be a non-empty string");
    ensureTrue(howMany >= 0, "hits requested should not be negative.");
    ensureTrue(howMany > 0 || aggBuilder != null, "Hits or aggregation should be requested.");

    ScopedSpan span = Tracing.currentTracer().startScopedSpan("LogIndexSearcherImpl.search");
    span.tag("dataset", dataset);
    span.tag("howMany", String.valueOf(howMany));

    Stopwatch elapsedTime = Stopwatch.createStarted();
    try {
      // Acquire an index searcher from searcher manager.
      // This is a useful optimization for indexes that are static.
      IndexSearcher searcher = searcherManager.acquire();

      try {
        List<LogMessage> results;
        InternalAggregation internalAggregation = null;
        Query query = openSearchAdapter.buildQuery(searcher, queryBuilder);

        if (howMany > 0) {
          CollectorManager<TopFieldCollector, TopFieldDocs> topFieldCollector =
              buildTopFieldCollector(howMany, aggBuilder != null ? Integer.MAX_VALUE : howMany);
          MultiCollectorManager collectorManager;

          if (aggregatorFactoriesBuilder != null && useOpenSearchAggregationParsing) {
            collectorManager =
                new MultiCollectorManager(
                    topFieldCollector,
                    openSearchAdapter.getCollectorManager(
                        aggregatorFactoriesBuilder, searcher, query));
          } else if (aggBuilder != null) {
            collectorManager =
                new MultiCollectorManager(
                    topFieldCollector,
                    openSearchAdapter.getCollectorManager(aggBuilder, searcher, query));
          } else {
            collectorManager = new MultiCollectorManager(topFieldCollector);
          }
          Object[] collector = searcher.search(query, collectorManager);

          ScoreDoc[] hits = ((TopFieldDocs) collector[0]).scoreDocs;
          results = new ArrayList<>(hits.length);
          for (ScoreDoc hit : hits) {
            results.add(buildLogMessage(searcher, hit, sourceFieldFilter));
          }
          if (aggBuilder != null) {
            internalAggregation = (InternalAggregation) collector[1];
          }
        } else {
          results = Collections.emptyList();
          internalAggregation =
              searcher.search(
                  query, openSearchAdapter.getCollectorManager(aggBuilder, searcher, query));
        }

        elapsedTime.stop();
        return new SearchResult<>(
            results, elapsedTime.elapsed(TimeUnit.MICROSECONDS), 0, 0, 1, 1, internalAggregation);
      } finally {
        searcherManager.release(searcher);
      }
    } catch (IOException e) {
      span.error(e);
      throw new IllegalArgumentException("Failed to acquire an index searcher.", e);
    } finally {
      span.finish();
    }
  }

  private LogMessage buildLogMessage(
      IndexSearcher searcher, ScoreDoc hit, SourceFieldFilter sourceFieldFilter) {
    String s = "";
    try {
      s = searcher.doc(hit.doc).get(SystemField.SOURCE.fieldName);
      LogWireMessage wireMessage = JsonUtil.read(s, LogWireMessage.class);
      Map<String, Object> source = wireMessage.getSource();

      if (sourceFieldFilter != null
          && sourceFieldFilter.getFilterType() == SourceFieldFilter.FilterType.INCLUDE) {
        source =
            wireMessage.getSource().keySet().stream()
                .filter(sourceFieldFilter::appliesToField)
                .collect(Collectors.toMap((key) -> key, (key) -> wireMessage.getSource().get(key)));
      } else if (sourceFieldFilter != null
          && sourceFieldFilter.getFilterType() == SourceFieldFilter.FilterType.EXCLUDE) {
        source =
            wireMessage.getSource().keySet().stream()
                .filter((key) -> !sourceFieldFilter.appliesToField(key))
                .collect(Collectors.toMap((key) -> key, (key) -> wireMessage.getSource().get(key)));
      }

      return new LogMessage(
          wireMessage.getIndex(),
          wireMessage.getType(),
          wireMessage.getId(),
          wireMessage.getTimestamp(),
          source);
    } catch (Exception e) {
      throw new IllegalStateException("Error fetching and parsing a result from index: " + s, e);
    }
  }

  /**
   * Builds a top field collector for the requested amount of results, with the option to set the
   * totalHitsThreshold. If the totalHitsThreshold is set to Integer.MAX_VALUE it will force a
   * ScoreMode.COMPLETE, iterating over all documents at the expense of a longer query time. This
   * value can be set to equal howMany to allow early exiting (ScoreMode.TOP_SCORES), but should
   * only be done when all collectors are tolerant of an early exit.
   */
  private CollectorManager<TopFieldCollector, TopFieldDocs> buildTopFieldCollector(
      int howMany, int totalHitsThreshold) {
    if (howMany > 0) {
      SortField sortField = new SortField(SystemField.TIME_SINCE_EPOCH.fieldName, Type.LONG, true);
      return TopFieldCollector.createSharedManager(
          new Sort(sortField), howMany, null, totalHitsThreshold);
    } else {
      return null;
    }
  }

  @Override
  public void close() {
    try {
      searcherManager.removeListener(refreshListener);
      searcherManager.close();
    } catch (IOException e) {
      LOG.error("Encountered error closing searcher manager", e);
    }
  }
}<|MERGE_RESOLUTION|>--- conflicted
+++ resolved
@@ -85,15 +85,11 @@
     this.searcherManager.addListener(refreshListener);
 
     // initialize the adapter with whatever the default schema is
-<<<<<<< HEAD
-    openSearchAdapter.reloadSchema();
 
     this.useOpenSearchAggregationParsing =
         Boolean.parseBoolean(
             System.getProperty("astra.query.useOpenSearchAggregationParsing", "false"));
-=======
     openSearchAdapter.loadSchema();
->>>>>>> ead5138e
   }
 
   @Override
