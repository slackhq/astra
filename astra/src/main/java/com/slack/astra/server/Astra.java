--- conflicted
+++ resolved
@@ -110,6 +110,31 @@
     astra.start();
   }
 
+  static PrometheusMeterRegistry initPrometheusMeterRegistry(AstraConfigs.AstraConfig config) {
+    PrometheusMeterRegistry prometheusMeterRegistry =
+        new PrometheusMeterRegistry(PrometheusConfig.DEFAULT);
+    prometheusMeterRegistry
+        .config()
+        .commonTags(
+            "astra_cluster_name",
+            config.getClusterConfig().getClusterName(),
+            "astra_env",
+            config.getClusterConfig().getEnv(),
+            "astra_component",
+            getComponentTag(config));
+    return prometheusMeterRegistry;
+  }
+
+  private static String getComponentTag(AstraConfigs.AstraConfig config) {
+    String component;
+    if (config.getNodeRolesList().size() == 1) {
+      component = config.getNodeRolesList().get(0).toString();
+    } else {
+      component = Strings.join(config.getNodeRolesList(), '-');
+    }
+    return Strings.toRootLowerCase(component);
+  }
+
   public void start() throws Exception {
     setupSystemMetrics(prometheusMeterRegistry);
     addShutdownHook();
@@ -403,14 +428,11 @@
               snapshotMetadataStore,
               cacheNodeAssignmentStore);
       services.add(cacheNodeAssignmentService);
-<<<<<<< HEAD
 
       RedactionUpdateService redactionUpdateService =
           new RedactionUpdateService(
-              fieldRedactionMetadataStore, managerConfig.getRedactionUpdateServiceConfig());
+              fieldRedactionMetadataStore, astraConfig.getRedactionUpdateServiceConfig());
       services.add(redactionUpdateService);
-=======
->>>>>>> 85bd1601
     }
 
     if (roles.contains(AstraConfigs.NodeRole.RECOVERY)) {
